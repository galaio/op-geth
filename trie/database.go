// Copyright 2022 The go-ethereum Authors
// This file is part of the go-ethereum library.
//
// The go-ethereum library is free software: you can redistribute it and/or modify
// it under the terms of the GNU Lesser General Public License as published by
// the Free Software Foundation, either version 3 of the License, or
// (at your option) any later version.
//
// The go-ethereum library is distributed in the hope that it will be useful,
// but WITHOUT ANY WARRANTY; without even the implied warranty of
// MERCHANTABILITY or FITNESS FOR A PARTICULAR PURPOSE. See the
// GNU Lesser General Public License for more details.
//
// You should have received a copy of the GNU Lesser General Public License
// along with the go-ethereum library. If not, see <http://www.gnu.org/licenses/>.

package trie

import (
	"errors"
	"strings"

	"github.com/ethereum/go-ethereum/common"
	"github.com/ethereum/go-ethereum/core/rawdb"
	"github.com/ethereum/go-ethereum/ethdb"
	"github.com/ethereum/go-ethereum/log"
	"github.com/ethereum/go-ethereum/trie/triedb/hashdb"
	"github.com/ethereum/go-ethereum/trie/triedb/pathdb"
	"github.com/ethereum/go-ethereum/trie/trienode"
	"github.com/ethereum/go-ethereum/trie/triestate"
)

// Config defines all necessary options for database.
type Config struct {
	Preimages bool           // Flag whether the preimage of node key is recorded
	IsVerkle  bool           // Flag whether the db is holding a verkle tree
	HashDB    *hashdb.Config // Configs for hash-based scheme
	PathDB    *pathdb.Config // Configs for experimental path-based scheme
	NoTries   bool
}

// HashDefaults represents a config for using hash-based scheme with
// default settings.
var HashDefaults = &Config{
	Preimages: false,
	HashDB:    hashdb.Defaults,
}

// backend defines the methods needed to access/update trie nodes in different
// state scheme.
type backend interface {
	// Scheme returns the identifier of used storage scheme.
	Scheme() string

	// Initialized returns an indicator if the state data is already initialized
	// according to the state scheme.
	Initialized(genesisRoot common.Hash) bool

	// Size returns the current storage size of the diff layers on top of the
	// disk layer and the storage size of the nodes cached in the disk layer.
	//
	// For hash scheme, there is no differentiation between diff layer nodes
	// and dirty disk layer nodes, so both are merged into the second return.
	Size() (common.StorageSize, common.StorageSize, common.StorageSize)

	// Update performs a state transition by committing dirty nodes contained
	// in the given set in order to update state from the specified parent to
	// the specified root.
	//
	// The passed in maps(nodes, states) will be retained to avoid copying
	// everything. Therefore, these maps must not be changed afterwards.
	Update(root common.Hash, parent common.Hash, block uint64, nodes *trienode.MergedNodeSet, states *triestate.Set) error

	// Commit writes all relevant trie nodes belonging to the specified state
	// to disk. Report specifies whether logs will be displayed in info level.
	Commit(root common.Hash, report bool) error

	// Close closes the trie database backend and releases all held resources.
	Close() error
}

// Database is the wrapper of the underlying backend which is shared by different
// types of node backend as an entrypoint. It's responsible for all interactions
// relevant with trie nodes and node preimages.
type Database struct {
	config    *Config        // Configuration for trie database
	diskdb    ethdb.Database // Persistent database to store the snapshot
	preimages *preimageStore // The store for caching preimages
	backend   backend        // The backend for managing trie nodes
}

// NewDatabase initializes the trie database with default settings, note
// the legacy hash-based scheme is used by default.
func NewDatabase(diskdb ethdb.Database, config *Config) *Database {
	// Sanitize the config and use the default one if it's not specified.
	dbScheme := rawdb.ReadStateScheme(diskdb)
	if config == nil {
		if dbScheme == rawdb.PathScheme {
			config = &Config{
				PathDB: pathdb.Defaults,
			}
		} else {
			config = HashDefaults
		}
	}
	if config.PathDB == nil && config.HashDB == nil {
		if dbScheme == rawdb.PathScheme {
			config.PathDB = pathdb.Defaults
		} else {
			config.HashDB = hashdb.Defaults
		}
	}
	var preimages *preimageStore
	if config.Preimages {
		preimages = newPreimageStore(diskdb)
	}
	db := &Database{
		config:    config,
		diskdb:    diskdb,
		preimages: preimages,
	}
	/*
	 * 1. First, initialize db according to the user config
	 * 2. Second, initialize the db according to the scheme already used by db
	 * 3. Last, use the default scheme, namely hash scheme
	 */
	if config.HashDB != nil {
		if rawdb.ReadStateScheme(diskdb) == rawdb.PathScheme {
			log.Warn("incompatible state scheme", "old", rawdb.PathScheme, "new", rawdb.HashScheme)
		}
		db.backend = hashdb.New(diskdb, config.HashDB, mptResolver{})
	} else if config.PathDB != nil {
		if rawdb.ReadStateScheme(diskdb) == rawdb.HashScheme {
			log.Warn("incompatible state scheme", "old", rawdb.HashScheme, "new", rawdb.PathScheme)
		}
		db.backend = pathdb.New(diskdb, config.PathDB)
	} else if strings.Compare(dbScheme, rawdb.PathScheme) == 0 {
		if config.PathDB == nil {
			config.PathDB = pathdb.Defaults
		}
		db.backend = pathdb.New(diskdb, config.PathDB)
	} else {
		if config.HashDB == nil {
			config.HashDB = hashdb.Defaults
		}
		db.backend = hashdb.New(diskdb, config.HashDB, mptResolver{})
	}
	return db
}

// Reader returns a reader for accessing all trie nodes with provided state root.
// An error will be returned if the requested state is not available.
func (db *Database) Reader(blockRoot common.Hash) (Reader, error) {
	switch b := db.backend.(type) {
	case *hashdb.Database:
		return b.Reader(blockRoot)
	case *pathdb.Database:
		return b.Reader(blockRoot)
	}
	return nil, errors.New("unknown backend")
}

// Update performs a state transition by committing dirty nodes contained in the
// given set in order to update state from the specified parent to the specified
// root. The held pre-images accumulated up to this point will be flushed in case
// the size exceeds the threshold.
//
// The passed in maps(nodes, states) will be retained to avoid copying everything.
// Therefore, these maps must not be changed afterwards.
func (db *Database) Update(root common.Hash, parent common.Hash, block uint64, nodes *trienode.MergedNodeSet, states *triestate.Set) error {
	if db.preimages != nil {
		db.preimages.commit(false)
	}
	return db.backend.Update(root, parent, block, nodes, states)
}

// Commit iterates over all the children of a particular node, writes them out
// to disk. As a side effect, all pre-images accumulated up to this point are
// also written.
func (db *Database) Commit(root common.Hash, report bool) error {
	if db.preimages != nil {
		db.preimages.commit(true)
	}
	return db.backend.Commit(root, report)
}

// Size returns the storage size of diff layer nodes above the persistent disk
// layer, the dirty nodes buffered within the disk layer, and the size of cached
// preimages.
func (db *Database) Size() (common.StorageSize, common.StorageSize, common.StorageSize, common.StorageSize) {
	var (
		diffs, nodes, immutablenodes common.StorageSize
		preimages                    common.StorageSize
	)
	diffs, nodes, immutablenodes = db.backend.Size()
	if db.preimages != nil {
		preimages = db.preimages.size()
	}
	return diffs, nodes, immutablenodes, preimages
}

// Initialized returns an indicator if the state data is already initialized
// according to the state scheme.
func (db *Database) Initialized(genesisRoot common.Hash) bool {
	return db.backend.Initialized(genesisRoot)
}

// Scheme returns the node scheme used in the database.
func (db *Database) Scheme() string {
	return db.backend.Scheme()
}

// Close flushes the dangling preimages to disk and closes the trie database.
// It is meant to be called when closing the blockchain object, so that all
// resources held can be released correctly.
func (db *Database) Close() error {
	db.WritePreimages()
	return db.backend.Close()
}

// WritePreimages flushes all accumulated preimages to disk forcibly.
func (db *Database) WritePreimages() {
	if db.preimages != nil {
		db.preimages.commit(true)
	}
}

// Preimage retrieves a cached trie node pre-image from memory. If it cannot be
// found cached, the method queries the persistent database for the content.
func (db *Database) Preimage(hash common.Hash) []byte {
	if db.preimages == nil {
		return nil
	}
	return db.preimages.preimage(hash)
}

// Cap iteratively flushes old but still referenced trie nodes until the total
// memory usage goes below the given threshold. The held pre-images accumulated
// up to this point will be flushed in case the size exceeds the threshold.
//
// It's only supported by hash-based database and will return an error for others.
func (db *Database) Cap(limit common.StorageSize) error {
	hdb, ok := db.backend.(*hashdb.Database)
	if !ok {
		return errors.New("not supported")
	}
	if db.preimages != nil {
		db.preimages.commit(false)
	}
	return hdb.Cap(limit)
}

// Reference adds a new reference from a parent node to a child node. This function
// is used to add reference between internal trie node and external node(e.g. storage
// trie root), all internal trie nodes are referenced together by database itself.
//
// It's only supported by hash-based database and will return an error for others.
func (db *Database) Reference(root common.Hash, parent common.Hash) error {
	hdb, ok := db.backend.(*hashdb.Database)
	if !ok {
		return errors.New("not supported")
	}
	hdb.Reference(root, parent)
	return nil
}

// Dereference removes an existing reference from a root node. It's only
// supported by hash-based database and will return an error for others.
func (db *Database) Dereference(root common.Hash) error {
	hdb, ok := db.backend.(*hashdb.Database)
	if !ok {
		return errors.New("not supported")
	}
	hdb.Dereference(root)
	return nil
}

// Recover rollbacks the database to a specified historical point. The state is
// supported as the rollback destination only if it's canonical state and the
// corresponding trie histories are existent. It's only supported by path-based
// database and will return an error for others.
func (db *Database) Recover(target common.Hash) error {
	pdb, ok := db.backend.(*pathdb.Database)
	if !ok {
		return errors.New("not supported")
	}
	return pdb.Recover(target, &trieLoader{db: db})
}

// Recoverable returns the indicator if the specified state is enabled to be
// recovered. It's only supported by path-based database and will return an
// error for others.
func (db *Database) Recoverable(root common.Hash) (bool, error) {
	pdb, ok := db.backend.(*pathdb.Database)
	if !ok {
		return false, errors.New("not supported")
	}
	return pdb.Recoverable(root), nil
}

// Disable deactivates the database and invalidates all available state layers
// as stale to prevent access to the persistent state, which is in the syncing
// stage.
//
// It's only supported by path-based database and will return an error for others.
func (db *Database) Disable() error {
	pdb, ok := db.backend.(*pathdb.Database)
	if !ok {
		return errors.New("not supported")
	}
	return pdb.Disable()
}

// Enable activates database and resets the state tree with the provided persistent
// state root once the state sync is finished.
func (db *Database) Enable(root common.Hash) error {
	pdb, ok := db.backend.(*pathdb.Database)
	if !ok {
		return errors.New("not supported")
	}
	return pdb.Enable(root)
}

// Journal commits an entire diff hierarchy to disk into a single journal entry.
// This is meant to be used during shutdown to persist the snapshot without
// flattening everything down (bad for reorgs). It's only supported by path-based
// database and will return an error for others.
func (db *Database) Journal(root common.Hash) error {
	pdb, ok := db.backend.(*pathdb.Database)
	if !ok {
		return errors.New("not supported")
	}
	return pdb.Journal(root)
}

// SetBufferSize sets the node buffer size to the provided value(in bytes).
// It's only supported by path-based database and will return an error for
// others.
func (db *Database) SetBufferSize(size int) error {
	pdb, ok := db.backend.(*pathdb.Database)
	if !ok {
		return errors.New("not supported")
	}
	return pdb.SetBufferSize(size)
}

// Head return the top non-fork difflayer/disklayer root hash for rewinding.
// It's only supported by path-based database and will return empty hash for
// others.
func (db *Database) Head() common.Hash {
	pdb, ok := db.backend.(*pathdb.Database)
	if !ok {
		return common.Hash{}
	}
	return pdb.Head()
}

<<<<<<< HEAD
// IsVerkle returns the indicator if the database is holding a verkle tree.
func (db *Database) IsVerkle() bool {
	return db.config.IsVerkle
=======
func (db *Database) Config() *Config {
	return db.config
>>>>>>> 882e17ae
}<|MERGE_RESOLUTION|>--- conflicted
+++ resolved
@@ -355,12 +355,11 @@
 	return pdb.Head()
 }
 
-<<<<<<< HEAD
 // IsVerkle returns the indicator if the database is holding a verkle tree.
 func (db *Database) IsVerkle() bool {
 	return db.config.IsVerkle
-=======
+}
+
 func (db *Database) Config() *Config {
 	return db.config
->>>>>>> 882e17ae
 }