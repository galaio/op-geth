// Copyright 2015 The go-ethereum Authors
// This file is part of the go-ethereum library.
//
// The go-ethereum library is free software: you can redistribute it and/or modify
// it under the terms of the GNU Lesser General Public License as published by
// the Free Software Foundation, either version 3 of the License, or
// (at your option) any later version.
//
// The go-ethereum library is distributed in the hope that it will be useful,
// but WITHOUT ANY WARRANTY; without even the implied warranty of
// MERCHANTABILITY or FITNESS FOR A PARTICULAR PURPOSE. See the
// GNU Lesser General Public License for more details.
//
// You should have received a copy of the GNU Lesser General Public License
// along with the go-ethereum library. If not, see <http://www.gnu.org/licenses/>.

package params

import (
	"math/big"

	"github.com/ethereum/go-ethereum/common"
)

var (
	// The base fee portion of the transaction fee accumulates at this predeploy
	OptimismBaseFeeRecipient = common.HexToAddress("0x4200000000000000000000000000000000000019")
	// The L1 portion of the transaction fee accumulates at this predeploy
	OptimismL1FeeRecipient = common.HexToAddress("0x420000000000000000000000000000000000001A")
)

const (
	GasLimitBoundDivisor uint64 = 1024               // The bound divisor of the gas limit, used in update calculations.
	MinGasLimit          uint64 = 5000               // Minimum the gas limit may ever be.
	MaxGasLimit          uint64 = 0x7fffffffffffffff // Maximum the gas limit (2^63-1).
	GenesisGasLimit      uint64 = 4712388            // Gas limit of the Genesis block.

	MaximumExtraDataSize  uint64 = 32    // Maximum size extra data may be after Genesis.
	ExpByteGas            uint64 = 10    // Times ceil(log256(exponent)) for the EXP instruction.
	SloadGas              uint64 = 50    // Multiplied by the number of 32-byte words that are copied (round up) for any *COPY operation and added.
	CallValueTransferGas  uint64 = 9000  // Paid for CALL when the value transfer is non-zero.
	CallNewAccountGas     uint64 = 25000 // Paid for CALL when the destination address didn't exist prior.
	TxGas                 uint64 = 21000 // Per transaction not creating a contract. NOTE: Not payable on data of calls between transactions.
	TxGasContractCreation uint64 = 53000 // Per transaction that creates a contract. NOTE: Not payable on data of calls between transactions.
	TxDataZeroGas         uint64 = 4     // Per byte of data attached to a transaction that equals zero. NOTE: Not payable on data of calls between transactions.
	QuadCoeffDiv          uint64 = 512   // Divisor for the quadratic particle of the memory cost equation.
	LogDataGas            uint64 = 8     // Per byte in a LOG* operation's data.
	CallStipend           uint64 = 2300  // Free gas given at beginning of call.

	Keccak256Gas     uint64 = 30 // Once per KECCAK256 operation.
	Keccak256WordGas uint64 = 6  // Once per word of the KECCAK256 operation's data.
	InitCodeWordGas  uint64 = 2  // Once per word of the init code when creating a contract.

	SstoreSetGas    uint64 = 20000 // Once per SSTORE operation.
	SstoreResetGas  uint64 = 5000  // Once per SSTORE operation if the zeroness changes from zero.
	SstoreClearGas  uint64 = 5000  // Once per SSTORE operation if the zeroness doesn't change.
	SstoreRefundGas uint64 = 15000 // Once per SSTORE operation if the zeroness changes to zero.

	NetSstoreNoopGas  uint64 = 200   // Once per SSTORE operation if the value doesn't change.
	NetSstoreInitGas  uint64 = 20000 // Once per SSTORE operation from clean zero.
	NetSstoreCleanGas uint64 = 5000  // Once per SSTORE operation from clean non-zero.
	NetSstoreDirtyGas uint64 = 200   // Once per SSTORE operation from dirty.

	NetSstoreClearRefund      uint64 = 15000 // Once per SSTORE operation for clearing an originally existing storage slot
	NetSstoreResetRefund      uint64 = 4800  // Once per SSTORE operation for resetting to the original non-zero value
	NetSstoreResetClearRefund uint64 = 19800 // Once per SSTORE operation for resetting to the original zero value

	SstoreSentryGasEIP2200            uint64 = 2300  // Minimum gas required to be present for an SSTORE call, not consumed
	SstoreSetGasEIP2200               uint64 = 20000 // Once per SSTORE operation from clean zero to non-zero
	SstoreResetGasEIP2200             uint64 = 5000  // Once per SSTORE operation from clean non-zero to something else
	SstoreClearsScheduleRefundEIP2200 uint64 = 15000 // Once per SSTORE operation for clearing an originally existing storage slot

	ColdAccountAccessCostEIP2929 = uint64(2600) // COLD_ACCOUNT_ACCESS_COST
	ColdSloadCostEIP2929         = uint64(2100) // COLD_SLOAD_COST
	WarmStorageReadCostEIP2929   = uint64(100)  // WARM_STORAGE_READ_COST

	// In EIP-2200: SstoreResetGas was 5000.
	// In EIP-2929: SstoreResetGas was changed to '5000 - COLD_SLOAD_COST'.
	// In EIP-3529: SSTORE_CLEARS_SCHEDULE is defined as SSTORE_RESET_GAS + ACCESS_LIST_STORAGE_KEY_COST
	// Which becomes: 5000 - 2100 + 1900 = 4800
	SstoreClearsScheduleRefundEIP3529 uint64 = SstoreResetGasEIP2200 - ColdSloadCostEIP2929 + TxAccessListStorageKeyGas

	JumpdestGas   uint64 = 1     // Once per JUMPDEST operation.
	EpochDuration uint64 = 30000 // Duration between proof-of-work epochs.

	CreateDataGas         uint64 = 200   //
	CallCreateDepth       uint64 = 1024  // Maximum depth of call/create stack.
	ExpGas                uint64 = 10    // Once per EXP instruction
	LogGas                uint64 = 375   // Per LOG* operation.
	CopyGas               uint64 = 3     //
	StackLimit            uint64 = 1024  // Maximum size of VM stack allowed.
	TierStepGas           uint64 = 0     // Once per operation, for a selection of them.
	LogTopicGas           uint64 = 375   // Multiplied by the * of the LOG*, per LOG transaction. e.g. LOG0 incurs 0 * c_txLogTopicGas, LOG4 incurs 4 * c_txLogTopicGas.
	CreateGas             uint64 = 32000 // Once per CREATE operation & contract-creation transaction.
	Create2Gas            uint64 = 32000 // Once per CREATE2 operation
	SelfdestructRefundGas uint64 = 24000 // Refunded following a selfdestruct operation.
	MemoryGas             uint64 = 3     // Times the address of the (highest referenced byte in memory + 1). NOTE: referencing happens on read, write and in instructions such as RETURN and CALL.

	TxDataNonZeroGasFrontier  uint64 = 68   // Per byte of data attached to a transaction that is not equal to zero. NOTE: Not payable on data of calls between transactions.
	TxDataNonZeroGasEIP2028   uint64 = 16   // Per byte of non zero data attached to a transaction after EIP 2028 (part in Istanbul)
	TxAccessListAddressGas    uint64 = 2400 // Per address specified in EIP 2930 access list
	TxAccessListStorageKeyGas uint64 = 1900 // Per storage key specified in EIP 2930 access list

	// These have been changed during the course of the chain
	CallGasFrontier              uint64 = 40  // Once per CALL operation & message call transaction.
	CallGasEIP150                uint64 = 700 // Static portion of gas for CALL-derivates after EIP 150 (Tangerine)
	BalanceGasFrontier           uint64 = 20  // The cost of a BALANCE operation
	BalanceGasEIP150             uint64 = 400 // The cost of a BALANCE operation after Tangerine
	BalanceGasEIP1884            uint64 = 700 // The cost of a BALANCE operation after EIP 1884 (part of Istanbul)
	ExtcodeSizeGasFrontier       uint64 = 20  // Cost of EXTCODESIZE before EIP 150 (Tangerine)
	ExtcodeSizeGasEIP150         uint64 = 700 // Cost of EXTCODESIZE after EIP 150 (Tangerine)
	SloadGasFrontier             uint64 = 50
	SloadGasEIP150               uint64 = 200
	SloadGasEIP1884              uint64 = 800  // Cost of SLOAD after EIP 1884 (part of Istanbul)
	SloadGasEIP2200              uint64 = 800  // Cost of SLOAD after EIP 2200 (part of Istanbul)
	ExtcodeHashGasConstantinople uint64 = 400  // Cost of EXTCODEHASH (introduced in Constantinople)
	ExtcodeHashGasEIP1884        uint64 = 700  // Cost of EXTCODEHASH after EIP 1884 (part in Istanbul)
	SelfdestructGasEIP150        uint64 = 5000 // Cost of SELFDESTRUCT post EIP 150 (Tangerine)

	// EXP has a dynamic portion depending on the size of the exponent
	ExpByteFrontier uint64 = 10 // was set to 10 in Frontier
	ExpByteEIP158   uint64 = 50 // was raised to 50 during Eip158 (Spurious Dragon)

	// Extcodecopy has a dynamic AND a static cost. This represents only the
	// static portion of the gas. It was changed during EIP 150 (Tangerine)
	ExtcodeCopyBaseFrontier uint64 = 20
	ExtcodeCopyBaseEIP150   uint64 = 700

	// CreateBySelfdestructGas is used when the refunded account is one that does
	// not exist. This logic is similar to call.
	// Introduced in Tangerine Whistle (Eip 150)
	CreateBySelfdestructGas uint64 = 25000

	DefaultBaseFeeChangeDenominator = 8          // Bounds the amount the base fee can change between blocks.
	DefaultElasticityMultiplier     = 2          // Bounds the maximum gas limit an EIP-1559 block may have.
	InitialBaseFee                  = 1000000000 // Initial base fee for EIP-1559 blocks.

	MaxCodeSize     = 24576           // Maximum bytecode to permit for a contract
	MaxInitCodeSize = 2 * MaxCodeSize // Maximum initcode to permit in a creation transaction and create instructions

	// Precompiled contract gas prices

	EcrecoverGas        uint64 = 3000 // Elliptic curve sender recovery gas price
	Sha256BaseGas       uint64 = 60   // Base price for a SHA256 operation
	Sha256PerWordGas    uint64 = 12   // Per-word price for a SHA256 operation
	Ripemd160BaseGas    uint64 = 600  // Base price for a RIPEMD160 operation
	Ripemd160PerWordGas uint64 = 120  // Per-word price for a RIPEMD160 operation
	IdentityBaseGas     uint64 = 15   // Base price for a data copy operation
	IdentityPerWordGas  uint64 = 3    // Per-work price for a data copy operation

	Bn256AddGasByzantium             uint64 = 500    // Byzantium gas needed for an elliptic curve addition
	Bn256AddGasIstanbul              uint64 = 150    // Gas needed for an elliptic curve addition
	Bn256ScalarMulGasByzantium       uint64 = 40000  // Byzantium gas needed for an elliptic curve scalar multiplication
	Bn256ScalarMulGasIstanbul        uint64 = 6000   // Gas needed for an elliptic curve scalar multiplication
	Bn256PairingBaseGasByzantium     uint64 = 100000 // Byzantium base price for an elliptic curve pairing check
	Bn256PairingBaseGasIstanbul      uint64 = 45000  // Base price for an elliptic curve pairing check
	Bn256PairingPerPointGasByzantium uint64 = 80000  // Byzantium per-point price for an elliptic curve pairing check
	Bn256PairingPerPointGasIstanbul  uint64 = 34000  // Per-point price for an elliptic curve pairing check

	Bls12381G1AddGas          uint64 = 600    // Price for BLS12-381 elliptic curve G1 point addition
	Bls12381G1MulGas          uint64 = 12000  // Price for BLS12-381 elliptic curve G1 point scalar multiplication
	Bls12381G2AddGas          uint64 = 4500   // Price for BLS12-381 elliptic curve G2 point addition
	Bls12381G2MulGas          uint64 = 55000  // Price for BLS12-381 elliptic curve G2 point scalar multiplication
	Bls12381PairingBaseGas    uint64 = 115000 // Base gas price for BLS12-381 elliptic curve pairing check
	Bls12381PairingPerPairGas uint64 = 23000  // Per-point pair gas price for BLS12-381 elliptic curve pairing check
	Bls12381MapG1Gas          uint64 = 5500   // Gas price for BLS12-381 mapping field element to G1 operation
	Bls12381MapG2Gas          uint64 = 110000 // Gas price for BLS12-381 mapping field element to G2 operation

	P256VerifyGas uint64 = 3450 // secp256r1 elliptic curve signature verifier gas price

<<<<<<< HEAD
	CometBFTLightBlockValidateGas uint64 = 3000 // Gas for validate cometBFT light block
	BlsSignatureVerifyBaseGas     uint64 = 1000 // base price for a BLS signature verify operation
	BlsSignatureVerifyPerKeyGas   uint64 = 3500 // Per-key price for a BLS signature verify operation

=======
>>>>>>> 7c281983
	// The Refund Quotient is the cap on how much of the used gas can be refunded. Before EIP-3529,
	// up to half the consumed gas could be refunded. Redefined as 1/5th in EIP-3529
	RefundQuotient        uint64 = 2
	RefundQuotientEIP3529 uint64 = 5

	BlobTxBytesPerFieldElement         = 32      // Size in bytes of a field element
	BlobTxFieldElementsPerBlob         = 4096    // Number of field elements stored in a single data blob
	BlobTxBlobGasPerBlob               = 1 << 17 // Gas consumption of a single data blob (== blob byte size)
	BlobTxMinBlobGasprice              = 1       // Minimum gas price for data blobs
	BlobTxBlobGaspriceUpdateFraction   = 3338477 // Controls the maximum rate of change for blob gas price
	BlobTxPointEvaluationPrecompileGas = 50000   // Gas price for the point evaluation precompile.

	BlobTxTargetBlobGasPerBlock = 3 * BlobTxBlobGasPerBlob // Target consumable blob gas for data blobs per block (for 1559-like pricing)
	MaxBlobGasPerBlock          = 6 * BlobTxBlobGasPerBlob // Maximum consumable blob gas for data blobs per block
)

// Gas discount table for BLS12-381 G1 and G2 multi exponentiation operations
var Bls12381MultiExpDiscountTable = [128]uint64{1200, 888, 764, 641, 594, 547, 500, 453, 438, 423, 408, 394, 379, 364, 349, 334, 330, 326, 322, 318, 314, 310, 306, 302, 298, 294, 289, 285, 281, 277, 273, 269, 268, 266, 265, 263, 262, 260, 259, 257, 256, 254, 253, 251, 250, 248, 247, 245, 244, 242, 241, 239, 238, 236, 235, 233, 232, 231, 229, 228, 226, 225, 223, 222, 221, 220, 219, 219, 218, 217, 216, 216, 215, 214, 213, 213, 212, 211, 211, 210, 209, 208, 208, 207, 206, 205, 205, 204, 203, 202, 202, 201, 200, 199, 199, 198, 197, 196, 196, 195, 194, 193, 193, 192, 191, 191, 190, 189, 188, 188, 187, 186, 185, 185, 184, 183, 182, 182, 181, 180, 179, 179, 178, 177, 176, 176, 175, 174}

var (
	DifficultyBoundDivisor = big.NewInt(2048)   // The bound divisor of the difficulty, used in the update calculations.
	GenesisDifficulty      = big.NewInt(131072) // Difficulty of the Genesis block.
	MinimumDifficulty      = big.NewInt(131072) // The minimum that the difficulty may ever be.
	DurationLimit          = big.NewInt(13)     // The decision boundary on the blocktime duration used to determine whether difficulty should go up or not.

	// BeaconRootsStorageAddress is the address where historical beacon roots are stored as per EIP-4788
	BeaconRootsStorageAddress = common.HexToAddress("0x000F3df6D732807Ef1319fB7B8bB8522d0Beac02")
	// SystemAddress is where the system-transaction is sent from as per EIP-4788
	SystemAddress common.Address = common.HexToAddress("0xfffffffffffffffffffffffffffffffffffffffe")
)<|MERGE_RESOLUTION|>--- conflicted
+++ resolved
@@ -168,13 +168,10 @@
 
 	P256VerifyGas uint64 = 3450 // secp256r1 elliptic curve signature verifier gas price
 
-<<<<<<< HEAD
 	CometBFTLightBlockValidateGas uint64 = 3000 // Gas for validate cometBFT light block
 	BlsSignatureVerifyBaseGas     uint64 = 1000 // base price for a BLS signature verify operation
 	BlsSignatureVerifyPerKeyGas   uint64 = 3500 // Per-key price for a BLS signature verify operation
 
-=======
->>>>>>> 7c281983
 	// The Refund Quotient is the cap on how much of the used gas can be refunded. Before EIP-3529,
 	// up to half the consumed gas could be refunded. Redefined as 1/5th in EIP-3529
 	RefundQuotient        uint64 = 2
