// Copyright 2016 The go-ethereum Authors
// This file is part of the go-ethereum library.
//
// The go-ethereum library is free software: you can redistribute it and/or modify
// it under the terms of the GNU Lesser General Public License as published by
// the Free Software Foundation, either version 3 of the License, or
// (at your option) any later version.
//
// The go-ethereum library is distributed in the hope that it will be useful,
// but WITHOUT ANY WARRANTY; without even the implied warranty of
// MERCHANTABILITY or FITNESS FOR A PARTICULAR PURPOSE. See the
// GNU Lesser General Public License for more details.
//
// You should have received a copy of the GNU Lesser General Public License
// along with the go-ethereum library. If not, see <http://www.gnu.org/licenses/>.

package params

import (
	"fmt"
	"math/big"

	"github.com/ethereum/go-ethereum/common"
	"github.com/ethereum/go-ethereum/params/forks"
)

// Genesis hashes to enforce below configs on.
var (
	MainnetGenesisHash = common.HexToHash("0xd4e56740f876aef8c010b86a40d5f56745a118d0906a34e69aec8c0db1cb8fa3")
	HoleskyGenesisHash = common.HexToHash("0xb5f7f912443c940f21fd611f12828d75b534364ed9e95ca4e307729a4661bde4")
	SepoliaGenesisHash = common.HexToHash("0x25a5cc106eea7138acab33231d7160d69cb777ee0c2c553fcddf5138993e6dd9")
	GoerliGenesisHash  = common.HexToHash("0xbf7e331f7f7c1dd2e05159666b3bf8bc7a8a3a9eb1d518969eab529dd9b88c1a")

	OPBNBMainNetGenesisHash = common.HexToHash("0x4dd61178c8b0f01670c231597e7bcb368e84545acd46d940a896d6a791dd6df4")
	OPBNBTestNetGenesisHash = common.HexToHash("0x51fa57729dfb1c27542c21b06cb72a0459c57440ceb43a465dae1307cd04fe80")
	OPBNBQANetGenesisHash   = common.HexToHash("0xfd822cb9ed44eac6bb4c5413cc34b247d814ba4d162610f434a19d5ba68749fd")
)

const (
	OPMainnetChainID        = 10
	OPGoerliChainID         = 420
	BaseMainnetChainID      = 8453
	BaseGoerliChainID       = 84531
	baseSepoliaChainID      = 84532
	baseGoerliDevnetChainID = 11763071
	pgnSepoliaChainID       = 58008
	devnetChainID           = 997
	chaosnetChainID         = 888
)

const (
	OPBNBMainnetChainID = 204
	OPBNBTestNetChainID = 5611
	OPBNBQANetChainID   = 2484
)

// OP Stack chain config
var (
	// March 17, 2023 @ 7:00:00 pm UTC
	OptimismGoerliRegolithTime = uint64(1679079600)
	// May 4, 2023 @ 5:00:00 pm UTC
	BaseGoerliRegolithTime = uint64(1683219600)
	// Apr 21, 2023 @ 6:30:00 pm UTC
	baseGoerliDevnetRegolithTime = uint64(1682101800)
	// March 5, 2023 @ 2:48:00 am UTC
	devnetRegolithTime = uint64(1677984480)
	// August 16, 2023 @ 3:34:22 am UTC
	chaosnetRegolithTime = uint64(1692156862)
)

func newUint64(val uint64) *uint64 { return &val }

var (
	MainnetTerminalTotalDifficulty, _ = new(big.Int).SetString("58_750_000_000_000_000_000_000", 0)

	// MainnetChainConfig is the chain parameters to run a node on the main network.
	MainnetChainConfig = &ChainConfig{
		ChainID:                       big.NewInt(1),
		HomesteadBlock:                big.NewInt(1_150_000),
		DAOForkBlock:                  big.NewInt(1_920_000),
		DAOForkSupport:                true,
		EIP150Block:                   big.NewInt(2_463_000),
		EIP155Block:                   big.NewInt(2_675_000),
		EIP158Block:                   big.NewInt(2_675_000),
		ByzantiumBlock:                big.NewInt(4_370_000),
		ConstantinopleBlock:           big.NewInt(7_280_000),
		PetersburgBlock:               big.NewInt(7_280_000),
		IstanbulBlock:                 big.NewInt(9_069_000),
		MuirGlacierBlock:              big.NewInt(9_200_000),
		BerlinBlock:                   big.NewInt(12_244_000),
		LondonBlock:                   big.NewInt(12_965_000),
		ArrowGlacierBlock:             big.NewInt(13_773_000),
		GrayGlacierBlock:              big.NewInt(15_050_000),
		TerminalTotalDifficulty:       MainnetTerminalTotalDifficulty, // 58_750_000_000_000_000_000_000
		TerminalTotalDifficultyPassed: true,
		ShanghaiTime:                  newUint64(1681338455),
		CancunTime:                    newUint64(1710338135),
		Ethash:                        new(EthashConfig),
	}
	// HoleskyChainConfig contains the chain parameters to run a node on the Holesky test network.
	HoleskyChainConfig = &ChainConfig{
		ChainID:                       big.NewInt(17000),
		HomesteadBlock:                big.NewInt(0),
		DAOForkBlock:                  nil,
		DAOForkSupport:                true,
		EIP150Block:                   big.NewInt(0),
		EIP155Block:                   big.NewInt(0),
		EIP158Block:                   big.NewInt(0),
		ByzantiumBlock:                big.NewInt(0),
		ConstantinopleBlock:           big.NewInt(0),
		PetersburgBlock:               big.NewInt(0),
		IstanbulBlock:                 big.NewInt(0),
		MuirGlacierBlock:              nil,
		BerlinBlock:                   big.NewInt(0),
		LondonBlock:                   big.NewInt(0),
		ArrowGlacierBlock:             nil,
		GrayGlacierBlock:              nil,
		TerminalTotalDifficulty:       big.NewInt(0),
		TerminalTotalDifficultyPassed: true,
		MergeNetsplitBlock:            nil,
		ShanghaiTime:                  newUint64(1696000704),
		CancunTime:                    newUint64(1707305664),
		Ethash:                        new(EthashConfig),
	}
	// SepoliaChainConfig contains the chain parameters to run a node on the Sepolia test network.
	SepoliaChainConfig = &ChainConfig{
		ChainID:                       big.NewInt(11155111),
		HomesteadBlock:                big.NewInt(0),
		DAOForkBlock:                  nil,
		DAOForkSupport:                true,
		EIP150Block:                   big.NewInt(0),
		EIP155Block:                   big.NewInt(0),
		EIP158Block:                   big.NewInt(0),
		ByzantiumBlock:                big.NewInt(0),
		ConstantinopleBlock:           big.NewInt(0),
		PetersburgBlock:               big.NewInt(0),
		IstanbulBlock:                 big.NewInt(0),
		MuirGlacierBlock:              big.NewInt(0),
		BerlinBlock:                   big.NewInt(0),
		LondonBlock:                   big.NewInt(0),
		ArrowGlacierBlock:             nil,
		GrayGlacierBlock:              nil,
		TerminalTotalDifficulty:       big.NewInt(17_000_000_000_000_000),
		TerminalTotalDifficultyPassed: true,
		MergeNetsplitBlock:            big.NewInt(1735371),
		ShanghaiTime:                  newUint64(1677557088),
		CancunTime:                    newUint64(1706655072),
		Ethash:                        new(EthashConfig),
	}
	// GoerliChainConfig contains the chain parameters to run a node on the Görli test network.
	GoerliChainConfig = &ChainConfig{
		ChainID:                       big.NewInt(5),
		HomesteadBlock:                big.NewInt(0),
		DAOForkBlock:                  nil,
		DAOForkSupport:                true,
		EIP150Block:                   big.NewInt(0),
		EIP155Block:                   big.NewInt(0),
		EIP158Block:                   big.NewInt(0),
		ByzantiumBlock:                big.NewInt(0),
		ConstantinopleBlock:           big.NewInt(0),
		PetersburgBlock:               big.NewInt(0),
		IstanbulBlock:                 big.NewInt(1_561_651),
		MuirGlacierBlock:              nil,
		BerlinBlock:                   big.NewInt(4_460_644),
		LondonBlock:                   big.NewInt(5_062_605),
		ArrowGlacierBlock:             nil,
		TerminalTotalDifficulty:       big.NewInt(10_790_000),
		TerminalTotalDifficultyPassed: true,
		ShanghaiTime:                  newUint64(1678832736),
		CancunTime:                    newUint64(1705473120),
		Clique: &CliqueConfig{
			Period: 15,
			Epoch:  30000,
		},
	}
	// OPBNBMainNetConfig is the chain parameters to run a node on the opBNB main network.
	OPBNBMainNetConfig = &ChainConfig{
		ChainID:                       big.NewInt(204),
		HomesteadBlock:                big.NewInt(0),
		EIP150Block:                   big.NewInt(0),
		EIP155Block:                   big.NewInt(0),
		EIP158Block:                   big.NewInt(0),
		ByzantiumBlock:                big.NewInt(0),
		ConstantinopleBlock:           big.NewInt(0),
		PetersburgBlock:               big.NewInt(0),
		IstanbulBlock:                 big.NewInt(0),
		MuirGlacierBlock:              big.NewInt(0),
		BerlinBlock:                   big.NewInt(0),
		LondonBlock:                   big.NewInt(0),
		ArrowGlacierBlock:             big.NewInt(0),
		GrayGlacierBlock:              big.NewInt(0),
		MergeNetsplitBlock:            big.NewInt(0),
		BedrockBlock:                  big.NewInt(0),
		RegolithTime:                  newUint64(0),
		TerminalTotalDifficulty:       big.NewInt(0),
		TerminalTotalDifficultyPassed: true,
		Optimism: &OptimismConfig{
			EIP1559Elasticity:        2,
			EIP1559Denominator:       8,
			EIP1559DenominatorCanyon: 8,
		},
		Fermat:       big.NewInt(9397477),   // Nov-28-2023 06 AM +UTC
		ShanghaiTime: newUint64(1718870400), // Jun-20-2024 08:00 AM +UTC
		CanyonTime:   newUint64(1718870400), // Jun-20-2024 08:00 AM +UTC
		// Delta: the Delta upgrade does not affect the execution-layer, and is thus not configurable in the chain config.
		CancunTime:  newUint64(1718871600), // Jun-20-2024 08:20 AM +UTC
		EcotoneTime: newUint64(1718871600), // Jun-20-2024 08:20 AM +UTC
		HaberTime:   newUint64(1718872200), // Jun-20-2024 08:30 AM +UTC
	}
	// OPBNBTestNetConfig is the chain parameters to run a node on the opBNB testnet network.
	OPBNBTestNetConfig = &ChainConfig{
		ChainID:                       big.NewInt(5611),
		HomesteadBlock:                big.NewInt(0),
		EIP150Block:                   big.NewInt(0),
		EIP155Block:                   big.NewInt(0),
		EIP158Block:                   big.NewInt(0),
		ByzantiumBlock:                big.NewInt(0),
		ConstantinopleBlock:           big.NewInt(0),
		PetersburgBlock:               big.NewInt(0),
		IstanbulBlock:                 big.NewInt(0),
		MuirGlacierBlock:              big.NewInt(0),
		BerlinBlock:                   big.NewInt(0),
		LondonBlock:                   big.NewInt(0),
		ArrowGlacierBlock:             big.NewInt(0),
		GrayGlacierBlock:              big.NewInt(0),
		MergeNetsplitBlock:            big.NewInt(0),
		BedrockBlock:                  big.NewInt(0),
		RegolithTime:                  newUint64(0),
		TerminalTotalDifficulty:       big.NewInt(0),
		TerminalTotalDifficultyPassed: true,
		Optimism: &OptimismConfig{
			EIP1559Elasticity:        2,
			EIP1559Denominator:       8,
			EIP1559DenominatorCanyon: 8,
		},
		PreContractForkBlock: big.NewInt(5805494),
		Fermat:               big.NewInt(12113000),  // Nov-03-2023 06 AM +UTC
		ShanghaiTime:         newUint64(1715753400), // May-15-2024 06:10 AM +UTC
		CanyonTime:           newUint64(1715753400), // May-15-2024 06:10 AM +UTC
		// Delta: the Delta upgrade does not affect the execution-layer, and is thus not configurable in the chain config.
		CancunTime:  newUint64(1715754600), // May-15-2024 06:30 AM +UTC
		EcotoneTime: newUint64(1715754600), // May-15-2024 06:30 AM +UTC
		HaberTime:   newUint64(1717048800), // May-30-2024 06:00 AM +UTC
		WrightTime:  newUint64(1723701600), // Aug-15-2024 06:00 AM +UTC
	}
	// OPBNBQANetConfig is the chain parameters to run a node on the opBNB qa network. It is just for internal test.
	OPBNBQANetConfig = &ChainConfig{
		ChainID:                       big.NewInt(7180),
		HomesteadBlock:                big.NewInt(0),
		EIP150Block:                   big.NewInt(0),
		EIP155Block:                   big.NewInt(0),
		EIP158Block:                   big.NewInt(0),
		ByzantiumBlock:                big.NewInt(0),
		ConstantinopleBlock:           big.NewInt(0),
		PetersburgBlock:               big.NewInt(0),
		IstanbulBlock:                 big.NewInt(0),
		MuirGlacierBlock:              big.NewInt(0),
		BerlinBlock:                   big.NewInt(0),
		LondonBlock:                   big.NewInt(0),
		ArrowGlacierBlock:             big.NewInt(0),
		GrayGlacierBlock:              big.NewInt(0),
		MergeNetsplitBlock:            big.NewInt(0),
		BedrockBlock:                  big.NewInt(0),
		RegolithTime:                  newUint64(0),
		TerminalTotalDifficulty:       big.NewInt(0),
		TerminalTotalDifficultyPassed: true,
		Optimism: &OptimismConfig{
			EIP1559Elasticity:        2,
			EIP1559Denominator:       8,
			EIP1559DenominatorCanyon: 8,
		},
		Fermat:       big.NewInt(0),
		ShanghaiTime: newUint64(1714993800), // May-06-2024 11:10 AM +UTC
		CanyonTime:   newUint64(1714993800), // May-06-2024 11:10 AM +UTC
		// Delta: the Delta upgrade does not affect the execution-layer, and is thus not configurable in the chain config.
		CancunTime:  newUint64(1714995000), // May-06-2024 11:30 AM +UTC
		EcotoneTime: newUint64(1714995000), // May-06-2024 11:30 AM +UTC
		HaberTime:   newUint64(1716361200), // May-22-2024 07:00 AM +UTC
		WrightTime:  newUint64(1721815200), // July-24-2024 10:00 AM +UTC
	}

	// AllEthashProtocolChanges contains every protocol change (EIPs) introduced
	// and accepted by the Ethereum core developers into the Ethash consensus.
	AllEthashProtocolChanges = &ChainConfig{
		ChainID:                       big.NewInt(1337),
		HomesteadBlock:                big.NewInt(0),
		DAOForkBlock:                  nil,
		DAOForkSupport:                false,
		EIP150Block:                   big.NewInt(0),
		EIP155Block:                   big.NewInt(0),
		EIP158Block:                   big.NewInt(0),
		ByzantiumBlock:                big.NewInt(0),
		ConstantinopleBlock:           big.NewInt(0),
		PetersburgBlock:               big.NewInt(0),
		IstanbulBlock:                 big.NewInt(0),
		MuirGlacierBlock:              big.NewInt(0),
		BerlinBlock:                   big.NewInt(0),
		LondonBlock:                   big.NewInt(0),
		ArrowGlacierBlock:             big.NewInt(0),
		GrayGlacierBlock:              big.NewInt(0),
		MergeNetsplitBlock:            nil,
		Fermat:                        big.NewInt(0),
		ShanghaiTime:                  nil,
		CancunTime:                    nil,
		PragueTime:                    nil,
		VerkleTime:                    nil,
		TerminalTotalDifficulty:       nil,
		TerminalTotalDifficultyPassed: true,
		Ethash:                        new(EthashConfig),
		Clique:                        nil,
	}

	AllDevChainProtocolChanges = &ChainConfig{
		ChainID:                       big.NewInt(1337),
		HomesteadBlock:                big.NewInt(0),
		EIP150Block:                   big.NewInt(0),
		EIP155Block:                   big.NewInt(0),
		EIP158Block:                   big.NewInt(0),
		ByzantiumBlock:                big.NewInt(0),
		ConstantinopleBlock:           big.NewInt(0),
		PetersburgBlock:               big.NewInt(0),
		IstanbulBlock:                 big.NewInt(0),
		MuirGlacierBlock:              big.NewInt(0),
		BerlinBlock:                   big.NewInt(0),
		LondonBlock:                   big.NewInt(0),
		ArrowGlacierBlock:             big.NewInt(0),
		GrayGlacierBlock:              big.NewInt(0),
		Fermat:                        big.NewInt(0),
		ShanghaiTime:                  newUint64(0),
		TerminalTotalDifficulty:       big.NewInt(0),
		TerminalTotalDifficultyPassed: true,
	}

	// AllCliqueProtocolChanges contains every protocol change (EIPs) introduced
	// and accepted by the Ethereum core developers into the Clique consensus.
	AllCliqueProtocolChanges = &ChainConfig{
		ChainID:                       big.NewInt(1337),
		HomesteadBlock:                big.NewInt(0),
		DAOForkBlock:                  nil,
		DAOForkSupport:                false,
		EIP150Block:                   big.NewInt(0),
		EIP155Block:                   big.NewInt(0),
		EIP158Block:                   big.NewInt(0),
		ByzantiumBlock:                big.NewInt(0),
		ConstantinopleBlock:           big.NewInt(0),
		PetersburgBlock:               big.NewInt(0),
		IstanbulBlock:                 big.NewInt(0),
		MuirGlacierBlock:              big.NewInt(0),
		BerlinBlock:                   big.NewInt(0),
		LondonBlock:                   big.NewInt(0),
		ArrowGlacierBlock:             nil,
		GrayGlacierBlock:              nil,
		MergeNetsplitBlock:            nil,
		Fermat:                        big.NewInt(0),
		ShanghaiTime:                  nil,
		CancunTime:                    nil,
		PragueTime:                    nil,
		VerkleTime:                    nil,
		TerminalTotalDifficulty:       nil,
		TerminalTotalDifficultyPassed: false,
		Ethash:                        nil,
		Clique:                        &CliqueConfig{Period: 0, Epoch: 30000},
	}

	// TestChainConfig contains every protocol change (EIPs) introduced
	// and accepted by the Ethereum core developers for testing purposes.
	TestChainConfig = &ChainConfig{
		ChainID:                       big.NewInt(1),
		HomesteadBlock:                big.NewInt(0),
		DAOForkBlock:                  nil,
		DAOForkSupport:                false,
		EIP150Block:                   big.NewInt(0),
		EIP155Block:                   big.NewInt(0),
		EIP158Block:                   big.NewInt(0),
		ByzantiumBlock:                big.NewInt(0),
		ConstantinopleBlock:           big.NewInt(0),
		PetersburgBlock:               big.NewInt(0),
		IstanbulBlock:                 big.NewInt(0),
		MuirGlacierBlock:              big.NewInt(0),
		BerlinBlock:                   big.NewInt(0),
		LondonBlock:                   big.NewInt(0),
		ArrowGlacierBlock:             big.NewInt(0),
		GrayGlacierBlock:              big.NewInt(0),
		MergeNetsplitBlock:            nil,
		Fermat:                        big.NewInt(0),
		ShanghaiTime:                  nil,
		CancunTime:                    nil,
		PragueTime:                    nil,
		VerkleTime:                    nil,
		TerminalTotalDifficulty:       nil,
		TerminalTotalDifficultyPassed: false,
		Ethash:                        new(EthashConfig),
		Clique:                        nil,
	}

	// MergedTestChainConfig contains every protocol change (EIPs) introduced
	// and accepted by the Ethereum core developers for testing purposes.
	MergedTestChainConfig = &ChainConfig{
		ChainID:                       big.NewInt(1),
		HomesteadBlock:                big.NewInt(0),
		DAOForkBlock:                  nil,
		DAOForkSupport:                false,
		EIP150Block:                   big.NewInt(0),
		EIP155Block:                   big.NewInt(0),
		EIP158Block:                   big.NewInt(0),
		ByzantiumBlock:                big.NewInt(0),
		ConstantinopleBlock:           big.NewInt(0),
		PetersburgBlock:               big.NewInt(0),
		IstanbulBlock:                 big.NewInt(0),
		MuirGlacierBlock:              big.NewInt(0),
		BerlinBlock:                   big.NewInt(0),
		LondonBlock:                   big.NewInt(0),
		ArrowGlacierBlock:             big.NewInt(0),
		GrayGlacierBlock:              big.NewInt(0),
		MergeNetsplitBlock:            big.NewInt(0),
		ShanghaiTime:                  newUint64(0),
		CancunTime:                    newUint64(0),
		PragueTime:                    nil,
		VerkleTime:                    nil,
		TerminalTotalDifficulty:       big.NewInt(0),
		TerminalTotalDifficultyPassed: true,
		Ethash:                        new(EthashConfig),
		Clique:                        nil,
	}

	// NonActivatedConfig defines the chain configuration without activating
	// any protocol change (EIPs).
	NonActivatedConfig = &ChainConfig{
		ChainID:                       big.NewInt(1),
		HomesteadBlock:                nil,
		DAOForkBlock:                  nil,
		DAOForkSupport:                false,
		EIP150Block:                   nil,
		EIP155Block:                   nil,
		EIP158Block:                   nil,
		ByzantiumBlock:                nil,
		ConstantinopleBlock:           nil,
		PetersburgBlock:               nil,
		IstanbulBlock:                 nil,
		MuirGlacierBlock:              nil,
		BerlinBlock:                   nil,
		LondonBlock:                   nil,
		ArrowGlacierBlock:             nil,
		GrayGlacierBlock:              nil,
		MergeNetsplitBlock:            nil,
		Fermat:                        nil,
		ShanghaiTime:                  nil,
		CancunTime:                    nil,
		PragueTime:                    nil,
		VerkleTime:                    nil,
		TerminalTotalDifficulty:       nil,
		TerminalTotalDifficultyPassed: false,
		Ethash:                        new(EthashConfig),
		Clique:                        nil,
	}
	TestRules = TestChainConfig.Rules(new(big.Int), false, 0)

	// This is an Optimism chain config with bedrock starting a block 5, introduced for historical endpoint testing, largely based on the clique config
	OptimismTestConfig = func() *ChainConfig {
		conf := *AllCliqueProtocolChanges // copy the config
		conf.Clique = nil
		conf.TerminalTotalDifficultyPassed = true
		conf.BedrockBlock = big.NewInt(5)
		conf.Optimism = &OptimismConfig{EIP1559Elasticity: 50, EIP1559Denominator: 10}
		return &conf
	}()
)

// NetworkNames are user friendly names to use in the chain spec banner.
var NetworkNames = map[string]string{
	MainnetChainConfig.ChainID.String(): "mainnet",
	GoerliChainConfig.ChainID.String():  "goerli",
	SepoliaChainConfig.ChainID.String(): "sepolia",
	HoleskyChainConfig.ChainID.String(): "holesky",
	OPBNBMainNetConfig.ChainID.String(): "opBNBMainnet",
	OPBNBTestNetConfig.ChainID.String(): "opBNBTestnet",
	OPBNBQANetConfig.ChainID.String():   "opBNBQAnet",
}

// ChainConfig is the core config which determines the blockchain settings.
//
// ChainConfig is stored in the database on a per block basis. This means
// that any network, identified by its genesis block, can have its own
// set of configuration options.
type ChainConfig struct {
	ChainID *big.Int `json:"chainId"` // chainId identifies the current chain and is used for replay protection

	HomesteadBlock *big.Int `json:"homesteadBlock,omitempty"` // Homestead switch block (nil = no fork, 0 = already homestead)

	DAOForkBlock   *big.Int `json:"daoForkBlock,omitempty"`   // TheDAO hard-fork switch block (nil = no fork)
	DAOForkSupport bool     `json:"daoForkSupport,omitempty"` // Whether the nodes supports or opposes the DAO hard-fork

	// EIP150 implements the Gas price changes (https://github.com/ethereum/EIPs/issues/150)
	EIP150Block *big.Int `json:"eip150Block,omitempty"` // EIP150 HF block (nil = no fork)
	EIP155Block *big.Int `json:"eip155Block,omitempty"` // EIP155 HF block
	EIP158Block *big.Int `json:"eip158Block,omitempty"` // EIP158 HF block

	ByzantiumBlock      *big.Int `json:"byzantiumBlock,omitempty"`      // Byzantium switch block (nil = no fork, 0 = already on byzantium)
	ConstantinopleBlock *big.Int `json:"constantinopleBlock,omitempty"` // Constantinople switch block (nil = no fork, 0 = already activated)
	PetersburgBlock     *big.Int `json:"petersburgBlock,omitempty"`     // Petersburg switch block (nil = same as Constantinople)
	IstanbulBlock       *big.Int `json:"istanbulBlock,omitempty"`       // Istanbul switch block (nil = no fork, 0 = already on istanbul)
	MuirGlacierBlock    *big.Int `json:"muirGlacierBlock,omitempty"`    // Eip-2384 (bomb delay) switch block (nil = no fork, 0 = already activated)
	BerlinBlock         *big.Int `json:"berlinBlock,omitempty"`         // Berlin switch block (nil = no fork, 0 = already on berlin)
	LondonBlock         *big.Int `json:"londonBlock,omitempty"`         // London switch block (nil = no fork, 0 = already on london)
	ArrowGlacierBlock   *big.Int `json:"arrowGlacierBlock,omitempty"`   // Eip-4345 (bomb delay) switch block (nil = no fork, 0 = already activated)
	GrayGlacierBlock    *big.Int `json:"grayGlacierBlock,omitempty"`    // Eip-5133 (bomb delay) switch block (nil = no fork, 0 = already activated)
	MergeNetsplitBlock  *big.Int `json:"mergeNetsplitBlock,omitempty"`  // Virtual fork after The Merge to use as a network splitter

	// Fork scheduling was switched from blocks to timestamps here

	ShanghaiTime *uint64 `json:"shanghaiTime,omitempty"` // Shanghai switch time (nil = no fork, 0 = already on shanghai)
	CancunTime   *uint64 `json:"cancunTime,omitempty"`   // Cancun switch time (nil = no fork, 0 = already on cancun)
	PragueTime   *uint64 `json:"pragueTime,omitempty"`   // Prague switch time (nil = no fork, 0 = already on prague)
	VerkleTime   *uint64 `json:"verkleTime,omitempty"`   // Verkle switch time (nil = no fork, 0 = already on verkle)

	BedrockBlock *big.Int `json:"bedrockBlock,omitempty"` // Bedrock switch block (nil = no fork, 0 = already on optimism bedrock)
	RegolithTime *uint64  `json:"regolithTime,omitempty"` // Regolith switch time (nil = no fork, 0 = already on optimism regolith)
	CanyonTime   *uint64  `json:"canyonTime,omitempty"`   // Canyon switch time (nil = no fork, 0 = already on optimism canyon)
	// Delta: the Delta upgrade does not affect the execution-layer, and is thus not configurable in the chain config.
	EcotoneTime *uint64 `json:"ecotoneTime,omitempty"` // Ecotone switch time (nil = no fork, 0 = already on optimism ecotone)
	HaberTime   *uint64 `json:"haberTime,omitempty"`   // Haber switch time (nil = no fork, 0 = already on haber)
<<<<<<< HEAD
	FjordTime   *uint64 `json:"fjordTime,omitempty"`   // Fjord switch time (nil = no fork, 0 = already on Optimism Fjord)
=======
	WrightTime  *uint64 `json:"wrightTime,omitempty"`  // Wright switch time (nil = no fork, 0 = already on wright)
>>>>>>> 7fd17904

	InteropTime *uint64 `json:"interopTime,omitempty"` // Interop switch time (nil = no fork, 0 = already on optimism interop)

	// PreContractForkBlock hard-fork switch block (nil = no fork, 0 = already on preContractForkBlock)
	PreContractForkBlock *big.Int `json:"preContractForkBlock,omitempty"`
	// Fermat switch block (nil = no fork, 0 = already on Fermat)
	Fermat *big.Int `json:"fermat,omitempty"`

	// TerminalTotalDifficulty is the amount of total difficulty reached by
	// the network that triggers the consensus upgrade.
	TerminalTotalDifficulty *big.Int `json:"terminalTotalDifficulty,omitempty"`

	// TerminalTotalDifficultyPassed is a flag specifying that the network already
	// passed the terminal total difficulty. Its purpose is to disable legacy sync
	// even without having seen the TTD locally (safer long term).
	TerminalTotalDifficultyPassed bool `json:"terminalTotalDifficultyPassed,omitempty"`

	// Various consensus engines
	Ethash *EthashConfig `json:"ethash,omitempty"`
	Clique *CliqueConfig `json:"clique,omitempty"`

	// Optimism config, nil if not active
	Optimism *OptimismConfig `json:"optimism,omitempty"`
}

// EthashConfig is the consensus engine configs for proof-of-work based sealing.
type EthashConfig struct{}

// String implements the stringer interface, returning the consensus engine details.
func (c *EthashConfig) String() string {
	return "ethash"
}

// CliqueConfig is the consensus engine configs for proof-of-authority based sealing.
type CliqueConfig struct {
	Period uint64 `json:"period"` // Number of seconds between blocks to enforce
	Epoch  uint64 `json:"epoch"`  // Epoch length to reset votes and checkpoint
}

// String implements the stringer interface, returning the consensus engine details.
func (c *CliqueConfig) String() string {
	return "clique"
}

// OptimismConfig is the optimism config.
type OptimismConfig struct {
	EIP1559Elasticity        uint64 `json:"eip1559Elasticity"`
	EIP1559Denominator       uint64 `json:"eip1559Denominator"`
	EIP1559DenominatorCanyon uint64 `json:"eip1559DenominatorCanyon"`
}

// String implements the stringer interface, returning the optimism fee config details.
func (o *OptimismConfig) String() string {
	return "optimism"
}

// Description returns a human-readable description of ChainConfig.
func (c *ChainConfig) Description() string {
	var banner string

	// Create some basic network config output
	network := NetworkNames[c.ChainID.String()]
	if network == "" {
		network = "unknown"
	}
	banner += fmt.Sprintf("Chain ID:  %v (%s)\n", c.ChainID, network)
	switch {
	case c.Optimism != nil:
		banner += "Consensus: Optimism\n"
	case c.Ethash != nil:
		if c.TerminalTotalDifficulty == nil {
			banner += "Consensus: Ethash (proof-of-work)\n"
		} else if !c.TerminalTotalDifficultyPassed {
			banner += "Consensus: Beacon (proof-of-stake), merging from Ethash (proof-of-work)\n"
		} else {
			banner += "Consensus: Beacon (proof-of-stake), merged from Ethash (proof-of-work)\n"
		}
	case c.Clique != nil:
		if c.TerminalTotalDifficulty == nil {
			banner += "Consensus: Clique (proof-of-authority)\n"
		} else if !c.TerminalTotalDifficultyPassed {
			banner += "Consensus: Beacon (proof-of-stake), merging from Clique (proof-of-authority)\n"
		} else {
			banner += "Consensus: Beacon (proof-of-stake), merged from Clique (proof-of-authority)\n"
		}
	default:
		banner += "Consensus: unknown\n"
	}
	banner += "\n"

	// Create a list of forks with a short description of them. Forks that only
	// makes sense for mainnet should be optional at printing to avoid bloating
	// the output for testnets and private networks.
	banner += "Pre-Merge hard forks (block based):\n"
	banner += fmt.Sprintf(" - Homestead:                   #%-8v (https://github.com/ethereum/execution-specs/blob/master/network-upgrades/mainnet-upgrades/homestead.md)\n", c.HomesteadBlock)
	if c.DAOForkBlock != nil {
		banner += fmt.Sprintf(" - DAO Fork:                    #%-8v (https://github.com/ethereum/execution-specs/blob/master/network-upgrades/mainnet-upgrades/dao-fork.md)\n", c.DAOForkBlock)
	}
	banner += fmt.Sprintf(" - Tangerine Whistle (EIP 150): #%-8v (https://github.com/ethereum/execution-specs/blob/master/network-upgrades/mainnet-upgrades/tangerine-whistle.md)\n", c.EIP150Block)
	banner += fmt.Sprintf(" - Spurious Dragon/1 (EIP 155): #%-8v (https://github.com/ethereum/execution-specs/blob/master/network-upgrades/mainnet-upgrades/spurious-dragon.md)\n", c.EIP155Block)
	banner += fmt.Sprintf(" - Spurious Dragon/2 (EIP 158): #%-8v (https://github.com/ethereum/execution-specs/blob/master/network-upgrades/mainnet-upgrades/spurious-dragon.md)\n", c.EIP155Block)
	banner += fmt.Sprintf(" - Byzantium:                   #%-8v (https://github.com/ethereum/execution-specs/blob/master/network-upgrades/mainnet-upgrades/byzantium.md)\n", c.ByzantiumBlock)
	banner += fmt.Sprintf(" - Constantinople:              #%-8v (https://github.com/ethereum/execution-specs/blob/master/network-upgrades/mainnet-upgrades/constantinople.md)\n", c.ConstantinopleBlock)
	banner += fmt.Sprintf(" - Petersburg:                  #%-8v (https://github.com/ethereum/execution-specs/blob/master/network-upgrades/mainnet-upgrades/petersburg.md)\n", c.PetersburgBlock)
	banner += fmt.Sprintf(" - Istanbul:                    #%-8v (https://github.com/ethereum/execution-specs/blob/master/network-upgrades/mainnet-upgrades/istanbul.md)\n", c.IstanbulBlock)
	if c.MuirGlacierBlock != nil {
		banner += fmt.Sprintf(" - Muir Glacier:                #%-8v (https://github.com/ethereum/execution-specs/blob/master/network-upgrades/mainnet-upgrades/muir-glacier.md)\n", c.MuirGlacierBlock)
	}
	banner += fmt.Sprintf(" - Berlin:                      #%-8v (https://github.com/ethereum/execution-specs/blob/master/network-upgrades/mainnet-upgrades/berlin.md)\n", c.BerlinBlock)
	banner += fmt.Sprintf(" - London:                      #%-8v (https://github.com/ethereum/execution-specs/blob/master/network-upgrades/mainnet-upgrades/london.md)\n", c.LondonBlock)
	if c.ArrowGlacierBlock != nil {
		banner += fmt.Sprintf(" - Arrow Glacier:               #%-8v (https://github.com/ethereum/execution-specs/blob/master/network-upgrades/mainnet-upgrades/arrow-glacier.md)\n", c.ArrowGlacierBlock)
	}
	if c.GrayGlacierBlock != nil {
		banner += fmt.Sprintf(" - Gray Glacier:                #%-8v (https://github.com/ethereum/execution-specs/blob/master/network-upgrades/mainnet-upgrades/gray-glacier.md)\n", c.GrayGlacierBlock)
	}
	banner += "\n"

	// Add a special section for the merge as it's non-obvious
	if c.TerminalTotalDifficulty == nil {
		banner += "The Merge is not yet available for this network!\n"
		banner += " - Hard-fork specification: https://github.com/ethereum/execution-specs/blob/master/network-upgrades/mainnet-upgrades/paris.md\n"
	} else {
		banner += "Merge configured:\n"
		banner += " - Hard-fork specification:    https://github.com/ethereum/execution-specs/blob/master/network-upgrades/mainnet-upgrades/paris.md\n"
		banner += fmt.Sprintf(" - Network known to be merged: %v\n", c.TerminalTotalDifficultyPassed)
		banner += fmt.Sprintf(" - Total terminal difficulty:  %v\n", c.TerminalTotalDifficulty)
		if c.MergeNetsplitBlock != nil {
			banner += fmt.Sprintf(" - Merge netsplit block:       #%-8v\n", c.MergeNetsplitBlock)
		}
	}
	banner += "\n"

	// Create a list of forks post-merge
	banner += "Post-Merge hard forks (timestamp based):\n"
	if c.ShanghaiTime != nil {
		banner += fmt.Sprintf(" - Shanghai:                    @%-10v (https://github.com/ethereum/execution-specs/blob/master/network-upgrades/mainnet-upgrades/shanghai.md)\n", *c.ShanghaiTime)
	}
	if c.CancunTime != nil {
		banner += fmt.Sprintf(" - Cancun:                      @%-10v (https://github.com/ethereum/execution-specs/blob/master/network-upgrades/mainnet-upgrades/cancun.md)\n", *c.CancunTime)
	}
	if c.PragueTime != nil {
		banner += fmt.Sprintf(" - Prague:                      @%-10v\n", *c.PragueTime)
	}
	if c.VerkleTime != nil {
		banner += fmt.Sprintf(" - Verkle:                      @%-10v\n", *c.VerkleTime)
	}
	if c.RegolithTime != nil {
		banner += fmt.Sprintf(" - Regolith:                    @%-10v\n", *c.RegolithTime)
	}
	if c.CanyonTime != nil {
		banner += fmt.Sprintf(" - Canyon:                      @%-10v\n", *c.CanyonTime)
	}
	if c.EcotoneTime != nil {
		banner += fmt.Sprintf(" - Ecotone:                     @%-10v\n", *c.EcotoneTime)
	}
	if c.FjordTime != nil {
		banner += fmt.Sprintf(" - Fjord:                       @%-10v\n", *c.FjordTime)
	}
	if c.InteropTime != nil {
		banner += fmt.Sprintf(" - Interop:                     @%-10v\n", *c.InteropTime)
	}
	banner += "OPBNB hard forks (block based):\n"
	if c.PreContractForkBlock != nil {
		banner += fmt.Sprintf(" - PreContractForkBlock:        #%-8v\n", c.PreContractForkBlock)
	}
	if c.Fermat != nil {
		banner += fmt.Sprintf(" - Fermat:              #%-8v (https://github.com/bnb-chain/BEPs/blob/master/BEPs/BEP-293.md)\n", c.Fermat)
	}
	banner += "OPBNB hard forks (timestamp based):\n"
	if c.HaberTime != nil {
		banner += fmt.Sprintf(" - Haber:                    @%-10v\n", *c.HaberTime)
	}
	if c.WrightTime != nil {
		banner += fmt.Sprintf(" - Wright:                    @%-10v\n", *c.WrightTime)
	}

	return banner
}

// IsHomestead returns whether num is either equal to the homestead block or greater.
func (c *ChainConfig) IsHomestead(num *big.Int) bool {
	return isBlockForked(c.HomesteadBlock, num)
}

// IsDAOFork returns whether num is either equal to the DAO fork block or greater.
func (c *ChainConfig) IsDAOFork(num *big.Int) bool {
	return isBlockForked(c.DAOForkBlock, num)
}

// IsEIP150 returns whether num is either equal to the EIP150 fork block or greater.
func (c *ChainConfig) IsEIP150(num *big.Int) bool {
	return isBlockForked(c.EIP150Block, num)
}

// IsEIP155 returns whether num is either equal to the EIP155 fork block or greater.
func (c *ChainConfig) IsEIP155(num *big.Int) bool {
	return isBlockForked(c.EIP155Block, num)
}

// IsEIP158 returns whether num is either equal to the EIP158 fork block or greater.
func (c *ChainConfig) IsEIP158(num *big.Int) bool {
	return isBlockForked(c.EIP158Block, num)
}

// IsByzantium returns whether num is either equal to the Byzantium fork block or greater.
func (c *ChainConfig) IsByzantium(num *big.Int) bool {
	return isBlockForked(c.ByzantiumBlock, num)
}

// IsConstantinople returns whether num is either equal to the Constantinople fork block or greater.
func (c *ChainConfig) IsConstantinople(num *big.Int) bool {
	return isBlockForked(c.ConstantinopleBlock, num)
}

// IsMuirGlacier returns whether num is either equal to the Muir Glacier (EIP-2384) fork block or greater.
func (c *ChainConfig) IsMuirGlacier(num *big.Int) bool {
	return isBlockForked(c.MuirGlacierBlock, num)
}

// IsPetersburg returns whether num is either
// - equal to or greater than the PetersburgBlock fork block,
// - OR is nil, and Constantinople is active
func (c *ChainConfig) IsPetersburg(num *big.Int) bool {
	return isBlockForked(c.PetersburgBlock, num) || c.PetersburgBlock == nil && isBlockForked(c.ConstantinopleBlock, num)
}

// IsIstanbul returns whether num is either equal to the Istanbul fork block or greater.
func (c *ChainConfig) IsIstanbul(num *big.Int) bool {
	return isBlockForked(c.IstanbulBlock, num)
}

// IsBerlin returns whether num is either equal to the Berlin fork block or greater.
func (c *ChainConfig) IsBerlin(num *big.Int) bool {
	return isBlockForked(c.BerlinBlock, num)
}

// IsLondon returns whether num is either equal to the London fork block or greater.
func (c *ChainConfig) IsLondon(num *big.Int) bool {
	return isBlockForked(c.LondonBlock, num)
}

// IsArrowGlacier returns whether num is either equal to the Arrow Glacier (EIP-4345) fork block or greater.
func (c *ChainConfig) IsArrowGlacier(num *big.Int) bool {
	return isBlockForked(c.ArrowGlacierBlock, num)
}

// IsGrayGlacier returns whether num is either equal to the Gray Glacier (EIP-5133) fork block or greater.
func (c *ChainConfig) IsGrayGlacier(num *big.Int) bool {
	return isBlockForked(c.GrayGlacierBlock, num)
}

// IsTerminalPoWBlock returns whether the given block is the last block of PoW stage.
func (c *ChainConfig) IsTerminalPoWBlock(parentTotalDiff *big.Int, totalDiff *big.Int) bool {
	if c.TerminalTotalDifficulty == nil {
		return false
	}
	return parentTotalDiff.Cmp(c.TerminalTotalDifficulty) < 0 && totalDiff.Cmp(c.TerminalTotalDifficulty) >= 0
}

// IsShanghai returns whether time is either equal to the Shanghai fork time or greater.
func (c *ChainConfig) IsShanghai(num *big.Int, time uint64) bool {
	return c.IsLondon(num) && isTimestampForked(c.ShanghaiTime, time)
}

// IsCancun returns whether num is either equal to the Cancun fork time or greater.
func (c *ChainConfig) IsCancun(num *big.Int, time uint64) bool {
	return c.IsLondon(num) && isTimestampForked(c.CancunTime, time)
}

// IsPrague returns whether num is either equal to the Prague fork time or greater.
func (c *ChainConfig) IsPrague(num *big.Int, time uint64) bool {
	return c.IsLondon(num) && isTimestampForked(c.PragueTime, time)
}

// IsVerkle returns whether num is either equal to the Verkle fork time or greater.
func (c *ChainConfig) IsVerkle(num *big.Int, time uint64) bool {
	return c.IsLondon(num) && isTimestampForked(c.VerkleTime, time)
}

// IsBedrock returns whether num is either equal to the Bedrock fork block or greater.
func (c *ChainConfig) IsBedrock(num *big.Int) bool {
	return isBlockForked(c.BedrockBlock, num)
}

func (c *ChainConfig) IsRegolith(time uint64) bool {
	return isTimestampForked(c.RegolithTime, time)
}

func (c *ChainConfig) IsCanyon(time uint64) bool {
	return isTimestampForked(c.CanyonTime, time)
}

func (c *ChainConfig) IsEcotone(time uint64) bool {
	return isTimestampForked(c.EcotoneTime, time)
}

func (c *ChainConfig) IsFjord(time uint64) bool {
	return isTimestampForked(c.FjordTime, time)
}

func (c *ChainConfig) IsHaber(time uint64) bool {
	return isTimestampForked(c.HaberTime, time)
}

func (c *ChainConfig) IsWright(time uint64) bool {
	return isTimestampForked(c.WrightTime, time)
}

func (c *ChainConfig) IsInterop(time uint64) bool {
	return isTimestampForked(c.InteropTime, time)
}

// IsOptimism returns whether the node is an optimism node or not.
func (c *ChainConfig) IsOptimism() bool {
	return c.Optimism != nil
}

// IsOptimismBedrock returns true iff this is an optimism node & bedrock is active
func (c *ChainConfig) IsOptimismBedrock(num *big.Int) bool {
	return c.IsOptimism() && c.IsBedrock(num)
}

func (c *ChainConfig) IsOptimismRegolith(time uint64) bool {
	return c.IsOptimism() && c.IsRegolith(time)
}

func (c *ChainConfig) IsOptimismCanyon(time uint64) bool {
	return c.IsOptimism() && c.IsCanyon(time)
}

func (c *ChainConfig) IsOptimismEcotone(time uint64) bool {
	return c.IsOptimism() && c.IsEcotone(time)
}

func (c *ChainConfig) IsOptimismFjord(time uint64) bool {
	return c.IsOptimism() && c.IsFjord(time)
}

// IsOptimismPreBedrock returns true iff this is an optimism node & bedrock is not yet active
func (c *ChainConfig) IsOptimismPreBedrock(num *big.Int) bool {
	return c.IsOptimism() && !c.IsBedrock(num)
}

// IsFermat returns whether num is either equal to the Fermat fork block or greater.
func (c *ChainConfig) IsFermat(num *big.Int) bool {
	return isBlockForked(c.Fermat, num)
}

// CheckCompatible checks whether scheduled fork transitions have been imported
// with a mismatching chain configuration.
func (c *ChainConfig) CheckCompatible(newcfg *ChainConfig, height uint64, time uint64) *ConfigCompatError {
	var (
		bhead = new(big.Int).SetUint64(height)
		btime = time
	)
	// Iterate checkCompatible to find the lowest conflict.
	var lasterr *ConfigCompatError
	for {
		err := c.checkCompatible(newcfg, bhead, btime)
		if err == nil || (lasterr != nil && err.RewindToBlock == lasterr.RewindToBlock && err.RewindToTime == lasterr.RewindToTime) {
			break
		}
		lasterr = err

		if err.RewindToTime > 0 {
			btime = err.RewindToTime
		} else {
			bhead.SetUint64(err.RewindToBlock)
		}
	}
	return lasterr
}

// CheckConfigForkOrder checks that we don't "skip" any forks, geth isn't pluggable enough
// to guarantee that forks can be implemented in a different order than on official networks
func (c *ChainConfig) CheckConfigForkOrder() error {
	type fork struct {
		name      string
		block     *big.Int // forks up to - and including the merge - were defined with block numbers
		timestamp *uint64  // forks after the merge are scheduled using timestamps
		optional  bool     // if true, the fork may be nil and next fork is still allowed
	}
	var lastFork fork
	for _, cur := range []fork{
		{name: "homesteadBlock", block: c.HomesteadBlock},
		{name: "daoForkBlock", block: c.DAOForkBlock, optional: true},
		{name: "eip150Block", block: c.EIP150Block},
		{name: "eip155Block", block: c.EIP155Block},
		{name: "eip158Block", block: c.EIP158Block},
		{name: "byzantiumBlock", block: c.ByzantiumBlock},
		{name: "constantinopleBlock", block: c.ConstantinopleBlock},
		{name: "petersburgBlock", block: c.PetersburgBlock},
		{name: "istanbulBlock", block: c.IstanbulBlock},
		{name: "muirGlacierBlock", block: c.MuirGlacierBlock, optional: true},
		{name: "berlinBlock", block: c.BerlinBlock},
		{name: "londonBlock", block: c.LondonBlock},
		{name: "arrowGlacierBlock", block: c.ArrowGlacierBlock, optional: true},
		{name: "grayGlacierBlock", block: c.GrayGlacierBlock, optional: true},
		{name: "mergeNetsplitBlock", block: c.MergeNetsplitBlock, optional: true},
		{name: "shanghaiTime", timestamp: c.ShanghaiTime},
		{name: "cancunTime", timestamp: c.CancunTime, optional: true},
		{name: "pragueTime", timestamp: c.PragueTime, optional: true},
		{name: "verkleTime", timestamp: c.VerkleTime, optional: true},
	} {
		if lastFork.name != "" {
			switch {
			// Non-optional forks must all be present in the chain config up to the last defined fork
			case lastFork.block == nil && lastFork.timestamp == nil && (cur.block != nil || cur.timestamp != nil):
				if cur.block != nil {
					return fmt.Errorf("unsupported fork ordering: %v not enabled, but %v enabled at block %v",
						lastFork.name, cur.name, cur.block)
				} else {
					return fmt.Errorf("unsupported fork ordering: %v not enabled, but %v enabled at timestamp %v",
						lastFork.name, cur.name, *cur.timestamp)
				}

			// Fork (whether defined by block or timestamp) must follow the fork definition sequence
			case (lastFork.block != nil && cur.block != nil) || (lastFork.timestamp != nil && cur.timestamp != nil):
				if lastFork.block != nil && lastFork.block.Cmp(cur.block) > 0 {
					return fmt.Errorf("unsupported fork ordering: %v enabled at block %v, but %v enabled at block %v",
						lastFork.name, lastFork.block, cur.name, cur.block)
				} else if lastFork.timestamp != nil && *lastFork.timestamp > *cur.timestamp {
					return fmt.Errorf("unsupported fork ordering: %v enabled at timestamp %v, but %v enabled at timestamp %v",
						lastFork.name, *lastFork.timestamp, cur.name, *cur.timestamp)
				}

				// Timestamp based forks can follow block based ones, but not the other way around
				if lastFork.timestamp != nil && cur.block != nil {
					return fmt.Errorf("unsupported fork ordering: %v used timestamp ordering, but %v reverted to block ordering",
						lastFork.name, cur.name)
				}
			}
		}
		// If it was optional and not set, then ignore it
		if !cur.optional || (cur.block != nil || cur.timestamp != nil) {
			lastFork = cur
		}
	}
	return nil
}

func (c *ChainConfig) checkCompatible(newcfg *ChainConfig, headNumber *big.Int, headTimestamp uint64) *ConfigCompatError {
	if isForkBlockIncompatible(c.HomesteadBlock, newcfg.HomesteadBlock, headNumber) {
		return newBlockCompatError("Homestead fork block", c.HomesteadBlock, newcfg.HomesteadBlock)
	}
	if isForkBlockIncompatible(c.DAOForkBlock, newcfg.DAOForkBlock, headNumber) {
		return newBlockCompatError("DAO fork block", c.DAOForkBlock, newcfg.DAOForkBlock)
	}
	if c.IsDAOFork(headNumber) && c.DAOForkSupport != newcfg.DAOForkSupport {
		return newBlockCompatError("DAO fork support flag", c.DAOForkBlock, newcfg.DAOForkBlock)
	}
	if isForkBlockIncompatible(c.EIP150Block, newcfg.EIP150Block, headNumber) {
		return newBlockCompatError("EIP150 fork block", c.EIP150Block, newcfg.EIP150Block)
	}
	if isForkBlockIncompatible(c.EIP155Block, newcfg.EIP155Block, headNumber) {
		return newBlockCompatError("EIP155 fork block", c.EIP155Block, newcfg.EIP155Block)
	}
	if isForkBlockIncompatible(c.EIP158Block, newcfg.EIP158Block, headNumber) {
		return newBlockCompatError("EIP158 fork block", c.EIP158Block, newcfg.EIP158Block)
	}
	if c.IsEIP158(headNumber) && !configBlockEqual(c.ChainID, newcfg.ChainID) {
		return newBlockCompatError("EIP158 chain ID", c.EIP158Block, newcfg.EIP158Block)
	}
	if isForkBlockIncompatible(c.ByzantiumBlock, newcfg.ByzantiumBlock, headNumber) {
		return newBlockCompatError("Byzantium fork block", c.ByzantiumBlock, newcfg.ByzantiumBlock)
	}
	if isForkBlockIncompatible(c.ConstantinopleBlock, newcfg.ConstantinopleBlock, headNumber) {
		return newBlockCompatError("Constantinople fork block", c.ConstantinopleBlock, newcfg.ConstantinopleBlock)
	}
	if isForkBlockIncompatible(c.PetersburgBlock, newcfg.PetersburgBlock, headNumber) {
		// the only case where we allow Petersburg to be set in the past is if it is equal to Constantinople
		// mainly to satisfy fork ordering requirements which state that Petersburg fork be set if Constantinople fork is set
		if isForkBlockIncompatible(c.ConstantinopleBlock, newcfg.PetersburgBlock, headNumber) {
			return newBlockCompatError("Petersburg fork block", c.PetersburgBlock, newcfg.PetersburgBlock)
		}
	}
	if isForkBlockIncompatible(c.IstanbulBlock, newcfg.IstanbulBlock, headNumber) {
		return newBlockCompatError("Istanbul fork block", c.IstanbulBlock, newcfg.IstanbulBlock)
	}
	if isForkBlockIncompatible(c.MuirGlacierBlock, newcfg.MuirGlacierBlock, headNumber) {
		return newBlockCompatError("Muir Glacier fork block", c.MuirGlacierBlock, newcfg.MuirGlacierBlock)
	}
	if isForkBlockIncompatible(c.BerlinBlock, newcfg.BerlinBlock, headNumber) {
		return newBlockCompatError("Berlin fork block", c.BerlinBlock, newcfg.BerlinBlock)
	}
	if isForkBlockIncompatible(c.LondonBlock, newcfg.LondonBlock, headNumber) {
		return newBlockCompatError("London fork block", c.LondonBlock, newcfg.LondonBlock)
	}
	if isForkBlockIncompatible(c.ArrowGlacierBlock, newcfg.ArrowGlacierBlock, headNumber) {
		return newBlockCompatError("Arrow Glacier fork block", c.ArrowGlacierBlock, newcfg.ArrowGlacierBlock)
	}
	if isForkBlockIncompatible(c.GrayGlacierBlock, newcfg.GrayGlacierBlock, headNumber) {
		return newBlockCompatError("Gray Glacier fork block", c.GrayGlacierBlock, newcfg.GrayGlacierBlock)
	}
	if isForkBlockIncompatible(c.MergeNetsplitBlock, newcfg.MergeNetsplitBlock, headNumber) {
		return newBlockCompatError("Merge netsplit fork block", c.MergeNetsplitBlock, newcfg.MergeNetsplitBlock)
	}
	if isForkTimestampIncompatible(c.ShanghaiTime, newcfg.ShanghaiTime, headTimestamp) {
		return newTimestampCompatError("Shanghai fork timestamp", c.ShanghaiTime, newcfg.ShanghaiTime)
	}
	if isForkTimestampIncompatible(c.CancunTime, newcfg.CancunTime, headTimestamp) {
		return newTimestampCompatError("Cancun fork timestamp", c.CancunTime, newcfg.CancunTime)
	}
	if isForkTimestampIncompatible(c.PragueTime, newcfg.PragueTime, headTimestamp) {
		return newTimestampCompatError("Prague fork timestamp", c.PragueTime, newcfg.PragueTime)
	}
	if isForkTimestampIncompatible(c.VerkleTime, newcfg.VerkleTime, headTimestamp) {
		return newTimestampCompatError("Verkle fork timestamp", c.VerkleTime, newcfg.VerkleTime)
	}
	if isForkBlockIncompatible(c.PreContractForkBlock, newcfg.PreContractForkBlock, headNumber) {
		return newBlockCompatError("PreContract fork block", c.PreContractForkBlock, newcfg.PreContractForkBlock)
	}
	if isForkBlockIncompatible(c.Fermat, newcfg.Fermat, headNumber) {
		return newBlockCompatError("Fermat fork block", c.Fermat, newcfg.Fermat)
	}
	return nil
}

// BaseFeeChangeDenominator bounds the amount the base fee can change between blocks.
// The time parameters is the timestamp of the block to determine if Canyon is active or not
func (c *ChainConfig) BaseFeeChangeDenominator(time uint64) uint64 {
	if c.Optimism != nil {
		if c.IsCanyon(time) {
			return c.Optimism.EIP1559DenominatorCanyon
		}
		return c.Optimism.EIP1559Denominator
	}
	return DefaultBaseFeeChangeDenominator
}

// ElasticityMultiplier bounds the maximum gas limit an EIP-1559 block may have.
func (c *ChainConfig) ElasticityMultiplier() uint64 {
	if c.Optimism != nil {
		return c.Optimism.EIP1559Elasticity
	}
	return DefaultElasticityMultiplier
}

// LatestFork returns the latest time-based fork that would be active for the given time.
func (c *ChainConfig) LatestFork(time uint64) forks.Fork {
	// Assume last non-time-based fork has passed.
	london := c.LondonBlock

	switch {
	case c.IsPrague(london, time):
		return forks.Prague
	case c.IsCancun(london, time):
		return forks.Cancun
	case c.IsShanghai(london, time):
		return forks.Shanghai
	default:
		return forks.Paris
	}
}

// isForkBlockIncompatible returns true if a fork scheduled at block s1 cannot be
// rescheduled to block s2 because head is already past the fork.
func isForkBlockIncompatible(s1, s2, head *big.Int) bool {
	return (isBlockForked(s1, head) || isBlockForked(s2, head)) && !configBlockEqual(s1, s2)
}

// isBlockForked returns whether a fork scheduled at block s is active at the
// given head block. Whilst this method is the same as isTimestampForked, they
// are explicitly separate for clearer reading.
func isBlockForked(s, head *big.Int) bool {
	if s == nil || head == nil {
		return false
	}
	return s.Cmp(head) <= 0
}

func configBlockEqual(x, y *big.Int) bool {
	if x == nil {
		return y == nil
	}
	if y == nil {
		return x == nil
	}
	return x.Cmp(y) == 0
}

// isForkTimestampIncompatible returns true if a fork scheduled at timestamp s1
// cannot be rescheduled to timestamp s2 because head is already past the fork.
func isForkTimestampIncompatible(s1, s2 *uint64, head uint64) bool {
	return (isTimestampForked(s1, head) || isTimestampForked(s2, head)) && !configTimestampEqual(s1, s2)
}

// isTimestampForked returns whether a fork scheduled at timestamp s is active
// at the given head timestamp. Whilst this method is the same as isBlockForked,
// they are explicitly separate for clearer reading.
func isTimestampForked(s *uint64, head uint64) bool {
	if s == nil {
		return false
	}
	return *s <= head
}

func configTimestampEqual(x, y *uint64) bool {
	if x == nil {
		return y == nil
	}
	if y == nil {
		return x == nil
	}
	return *x == *y
}

// ConfigCompatError is raised if the locally-stored blockchain is initialised with a
// ChainConfig that would alter the past.
type ConfigCompatError struct {
	What string

	// block numbers of the stored and new configurations if block based forking
	StoredBlock, NewBlock *big.Int

	// timestamps of the stored and new configurations if time based forking
	StoredTime, NewTime *uint64

	// the block number to which the local chain must be rewound to correct the error
	RewindToBlock uint64

	// the timestamp to which the local chain must be rewound to correct the error
	RewindToTime uint64
}

func newBlockCompatError(what string, storedblock, newblock *big.Int) *ConfigCompatError {
	var rew *big.Int
	switch {
	case storedblock == nil:
		rew = newblock
	case newblock == nil || storedblock.Cmp(newblock) < 0:
		rew = storedblock
	default:
		rew = newblock
	}
	err := &ConfigCompatError{
		What:          what,
		StoredBlock:   storedblock,
		NewBlock:      newblock,
		RewindToBlock: 0,
	}
	if rew != nil && rew.Sign() > 0 {
		err.RewindToBlock = rew.Uint64() - 1
	}
	return err
}

func newTimestampCompatError(what string, storedtime, newtime *uint64) *ConfigCompatError {
	var rew *uint64
	switch {
	case storedtime == nil:
		rew = newtime
	case newtime == nil || *storedtime < *newtime:
		rew = storedtime
	default:
		rew = newtime
	}
	err := &ConfigCompatError{
		What:         what,
		StoredTime:   storedtime,
		NewTime:      newtime,
		RewindToTime: 0,
	}
	if rew != nil {
		err.RewindToTime = *rew - 1
	}
	return err
}

func (err *ConfigCompatError) Error() string {
	if err.StoredBlock != nil {
		return fmt.Sprintf("mismatching %s in database (have block %d, want block %d, rewindto block %d)", err.What, err.StoredBlock, err.NewBlock, err.RewindToBlock)
	}
	return fmt.Sprintf("mismatching %s in database (have timestamp %d, want timestamp %d, rewindto timestamp %d)", err.What, err.StoredTime, err.NewTime, err.RewindToTime)
}

// Rules wraps ChainConfig and is merely syntactic sugar or can be used for functions
// that do not have or require information about the block.
//
// Rules is a one time interface meaning that it shouldn't be used in between transition
// phases.
type Rules struct {
	ChainID                                                 *big.Int
	IsHomestead, IsEIP150, IsEIP155, IsEIP158               bool
	IsByzantium, IsConstantinople, IsPetersburg, IsIstanbul bool
	IsBerlin, IsLondon                                      bool
	IsMerge, IsShanghai, IsCancun, IsPrague                 bool
	IsVerkle                                                bool
	IsOptimismBedrock, IsOptimismRegolith                   bool
	IsOptimismCanyon, IsOptimismFjord                       bool
	IsFermat                                                bool
	IsHaber                                                 bool
	IsWright                                                bool
}

// Rules ensures c's ChainID is not nil.
func (c *ChainConfig) Rules(num *big.Int, isMerge bool, timestamp uint64) Rules {
	chainID := c.ChainID
	if chainID == nil {
		chainID = new(big.Int)
	}
	// disallow setting Merge out of order
	isMerge = isMerge && c.IsLondon(num)
	return Rules{
		ChainID:          new(big.Int).Set(chainID),
		IsHomestead:      c.IsHomestead(num),
		IsEIP150:         c.IsEIP150(num),
		IsEIP155:         c.IsEIP155(num),
		IsEIP158:         c.IsEIP158(num),
		IsByzantium:      c.IsByzantium(num),
		IsConstantinople: c.IsConstantinople(num),
		IsPetersburg:     c.IsPetersburg(num),
		IsIstanbul:       c.IsIstanbul(num),
		IsBerlin:         c.IsBerlin(num),
		IsLondon:         c.IsLondon(num),
		IsMerge:          isMerge,
		IsShanghai:       isMerge && c.IsShanghai(num, timestamp),
		IsCancun:         isMerge && c.IsCancun(num, timestamp),
		IsPrague:         isMerge && c.IsPrague(num, timestamp),
		IsVerkle:         isMerge && c.IsVerkle(num, timestamp),
		// Optimism
		IsOptimismBedrock:  isMerge && c.IsOptimismBedrock(num),
		IsOptimismRegolith: isMerge && c.IsOptimismRegolith(timestamp),
		IsOptimismCanyon:   isMerge && c.IsOptimismCanyon(timestamp),
		IsOptimismFjord:    isMerge && c.IsOptimismFjord(timestamp),
		// OPBNB
		IsFermat: c.IsFermat(num),
		IsHaber:  c.IsHaber(timestamp),
		IsWright: c.IsWright(timestamp),
	}
}<|MERGE_RESOLUTION|>--- conflicted
+++ resolved
@@ -33,7 +33,7 @@
 
 	OPBNBMainNetGenesisHash = common.HexToHash("0x4dd61178c8b0f01670c231597e7bcb368e84545acd46d940a896d6a791dd6df4")
 	OPBNBTestNetGenesisHash = common.HexToHash("0x51fa57729dfb1c27542c21b06cb72a0459c57440ceb43a465dae1307cd04fe80")
-	OPBNBQANetGenesisHash   = common.HexToHash("0xfd822cb9ed44eac6bb4c5413cc34b247d814ba4d162610f434a19d5ba68749fd")
+	OPBNBQANetGenesisHash   = common.HexToHash("0xe182e685b1ec05ca55f2374cb3a190d1ae8f3e196acb55a69efd61536fc3983f")
 )
 
 const (
@@ -519,11 +519,8 @@
 	// Delta: the Delta upgrade does not affect the execution-layer, and is thus not configurable in the chain config.
 	EcotoneTime *uint64 `json:"ecotoneTime,omitempty"` // Ecotone switch time (nil = no fork, 0 = already on optimism ecotone)
 	HaberTime   *uint64 `json:"haberTime,omitempty"`   // Haber switch time (nil = no fork, 0 = already on haber)
-<<<<<<< HEAD
+	WrightTime  *uint64 `json:"wrightTime,omitempty"`  // Wright switch time (nil = no fork, 0 = already on wright)
 	FjordTime   *uint64 `json:"fjordTime,omitempty"`   // Fjord switch time (nil = no fork, 0 = already on Optimism Fjord)
-=======
-	WrightTime  *uint64 `json:"wrightTime,omitempty"`  // Wright switch time (nil = no fork, 0 = already on wright)
->>>>>>> 7fd17904
 
 	InteropTime *uint64 `json:"interopTime,omitempty"` // Interop switch time (nil = no fork, 0 = already on optimism interop)
 
