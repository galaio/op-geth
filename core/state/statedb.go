--- conflicted
+++ resolved
@@ -1423,12 +1423,12 @@
 	return ret
 }
 
-<<<<<<< HEAD
 // OpenStorageTrie opens the storage trie for the storage root of the provided address.
 func (s *StateDB) OpenStorageTrie(addr common.Address) (Trie, error) {
 	storageRoot := s.GetStorageRoot(addr)
 	return s.db.OpenStorageTrie(s.originalRoot, addr, storageRoot, s.trie)
-=======
+}
+
 func (s *StateDB) NoTrie() bool {
 	return s.noTrie
 }
@@ -1440,7 +1440,6 @@
 // Mark that the block is processed by diff layer
 func (s *StateDB) SetExpectedStateRoot(root common.Hash) {
 	s.expectedRoot = root
->>>>>>> 882e17ae
 }
 
 // copySet returns a deep-copied set.
