// Copyright 2021 The go-ethereum Authors
// This file is part of go-ethereum.
//
// go-ethereum is free software: you can redistribute it and/or modify
// it under the terms of the GNU General Public License as published by
// the Free Software Foundation, either version 3 of the License, or
// (at your option) any later version.
//
// go-ethereum is distributed in the hope that it will be useful,
// but WITHOUT ANY WARRANTY; without even the implied warranty of
// MERCHANTABILITY or FITNESS FOR A PARTICULAR PURPOSE. See the
// GNU General Public License for more details.
//
// You should have received a copy of the GNU General Public License
// along with go-ethereum. If not, see <http://www.gnu.org/licenses/>.

package main

import (
	"bytes"
	"encoding/json"
	"errors"
	"fmt"
	"os"
	"time"

	cli "github.com/urfave/cli/v2"

	"github.com/ethereum/go-ethereum/cmd/utils"
	"github.com/ethereum/go-ethereum/common"
	"github.com/ethereum/go-ethereum/core"
	"github.com/ethereum/go-ethereum/core/rawdb"
	"github.com/ethereum/go-ethereum/core/state"
	"github.com/ethereum/go-ethereum/core/state/pruner"
	"github.com/ethereum/go-ethereum/core/state/snapshot"
	"github.com/ethereum/go-ethereum/core/types"
	"github.com/ethereum/go-ethereum/crypto"
	"github.com/ethereum/go-ethereum/eth/ethconfig"
	"github.com/ethereum/go-ethereum/internal/flags"
	"github.com/ethereum/go-ethereum/log"
	"github.com/ethereum/go-ethereum/metrics"
	"github.com/ethereum/go-ethereum/rlp"
	"github.com/ethereum/go-ethereum/trie"
)

var (
	snapshotCommand = &cli.Command{
		Name:        "snapshot",
		Usage:       "A set of commands based on the snapshot",
		Description: "",
		Subcommands: []*cli.Command{
			{
				Name:      "prune-state",
				Usage:     "Prune stale ethereum state data based on the snapshot",
				ArgsUsage: "<root>",
				Action:    pruneState,
				Flags: flags.Merge([]cli.Flag{
					utils.BloomFilterSizeFlag,
				}, utils.NetworkFlags, utils.DatabaseFlags),
				Description: `
geth snapshot prune-state <state-root>
will prune historical state data with the help of the state snapshot.
All trie nodes and contract codes that do not belong to the specified
version state will be deleted from the database. After pruning, only
two version states are available: genesis and the specific one.

The default pruning target is the HEAD-127 state.

WARNING: it's only supported in hash mode(--state.scheme=hash)".
`,
			},
			{
				Name:      "verify-state",
				Usage:     "Recalculate state hash based on the snapshot for verification",
				ArgsUsage: "<root>",
				Action:    verifyState,
				Flags:     flags.Merge(utils.NetworkFlags, utils.DatabaseFlags),
				Description: `
geth snapshot verify-state <state-root>
will traverse the whole accounts and storages set based on the specified
snapshot and recalculate the root hash of state for verification.
In other words, this command does the snapshot to trie conversion.
`,
			},
			{
				Name:      "check-dangling-storage",
				Usage:     "Check that there is no 'dangling' snap storage",
				ArgsUsage: "<root>",
				Action:    checkDanglingStorage,
				Flags:     flags.Merge(utils.NetworkFlags, utils.DatabaseFlags),
				Description: `
geth snapshot check-dangling-storage <state-root> traverses the snap storage
data, and verifies that all snapshot storage data has a corresponding account.
`,
			},
			{
				Name:      "inspect-account",
				Usage:     "Check all snapshot layers for the a specific account",
				ArgsUsage: "<address | hash>",
				Action:    checkAccount,
				Flags:     flags.Merge(utils.NetworkFlags, utils.DatabaseFlags),
				Description: `
geth snapshot inspect-account <address | hash> checks all snapshot layers and prints out
information about the specified address.
`,
			},
			{
				Name:      "traverse-state",
				Usage:     "Traverse the state with given root hash and perform quick verification",
				ArgsUsage: "<root>",
				Action:    traverseState,
				Flags:     flags.Merge(utils.NetworkFlags, utils.DatabaseFlags),
				Description: `
geth snapshot traverse-state <state-root>
will traverse the whole state from the given state root and will abort if any
referenced trie node or contract code is missing. This command can be used for
state integrity verification. The default checking target is the HEAD state.

It's also usable without snapshot enabled.
`,
			},
			{
				Name:      "traverse-rawstate",
				Usage:     "Traverse the state with given root hash and perform detailed verification",
				ArgsUsage: "<root>",
				Action:    traverseRawState,
				Flags:     flags.Merge(utils.NetworkFlags, utils.DatabaseFlags),
				Description: `
geth snapshot traverse-rawstate <state-root>
will traverse the whole state from the given root and will abort if any referenced
trie node or contract code is missing. This command can be used for state integrity
verification. The default checking target is the HEAD state. It's basically identical
to traverse-state, but the check granularity is smaller.

It's also usable without snapshot enabled.
`,
			},
			{
				Name:      "dump",
				Usage:     "Dump a specific block from storage (same as 'geth dump' but using snapshots)",
				ArgsUsage: "[? <blockHash> | <blockNum>]",
				Action:    dumpState,
				Flags: flags.Merge([]cli.Flag{
					utils.ExcludeCodeFlag,
					utils.ExcludeStorageFlag,
					utils.StartKeyFlag,
					utils.DumpLimitFlag,
				}, utils.NetworkFlags, utils.DatabaseFlags),
				Description: `
This command is semantically equivalent to 'geth dump', but uses the snapshots
as the backend data source, making this command a lot faster.

The argument is interpreted as block number or hash. If none is provided, the latest
block is used.
`,
			},
			{
<<<<<<< HEAD
				Action:    snapshotExportPreimages,
				Name:      "export-preimages",
				Usage:     "Export the preimage in snapshot enumeration order",
				ArgsUsage: "<dumpfile> [<root>]",
				Flags:     utils.DatabaseFlags,
				Description: `
The export-preimages command exports hash preimages to a flat file, in exactly
the expected order for the overlay tree migration.
=======
				Name: "insecure-prune-all",
				Usage: "Prune all trie state data except genesis block, it will break storage for fullnode, only suitable for fast node " +
					"who do not need trie storage at all",
				ArgsUsage: "<pathOfGenesisFile>",
				Action:    pruneAllState,
				Category:  "MISCELLANEOUS COMMANDS",
				Flags: []cli.Flag{
					utils.DataDirFlag,
					utils.AncientFlag,
				},
				Description: `
will prune all historical trie state data except genesis block.
All trie nodes will be deleted from the database. 

It expects the genesis file as argument.

WARNING: It's necessary to delete the trie clean cache after the pruning.
If you specify another directory for the trie clean cache via "--cache.trie.journal"
during the use of Geth, please also specify it here for correct deletion. Otherwise
the trie clean cache with default directory will be deleted.
>>>>>>> 882e17ae
`,
			},
		},
	}
)

// Deprecation: this command should be deprecated once the hash-based
// scheme is deprecated.
func pruneState(ctx *cli.Context) error {
	stack, _ := makeConfigNode(ctx)
	defer stack.Close()

	chaindb := utils.MakeChainDatabase(ctx, stack, false)
	defer chaindb.Close()

	if rawdb.ReadStateScheme(chaindb) != rawdb.HashScheme {
		log.Crit("Offline pruning is not required for path scheme")
	}
	prunerconfig := pruner.Config{
		Datadir:   stack.ResolvePath(""),
		BloomSize: ctx.Uint64(utils.BloomFilterSizeFlag.Name),
	}
	pruner, err := pruner.NewPruner(chaindb, prunerconfig)
	if err != nil {
		log.Error("Failed to open snapshot tree", "err", err)
		return err
	}
	if ctx.NArg() > 1 {
		log.Error("Too many arguments given")
		return errors.New("too many arguments")
	}
	var targetRoot common.Hash
	if ctx.NArg() == 1 {
		targetRoot, err = parseRoot(ctx.Args().First())
		if err != nil {
			log.Error("Failed to resolve state root", "err", err)
			return err
		}
	}
	if err = pruner.Prune(targetRoot); err != nil {
		log.Error("Failed to prune state", "err", err)
		return err
	}
	return nil
}

func verifyState(ctx *cli.Context) error {
	stack, _ := makeConfigNode(ctx)
	defer stack.Close()

	chaindb := utils.MakeChainDatabase(ctx, stack, true)
	defer chaindb.Close()

	headBlock := rawdb.ReadHeadBlock(chaindb)
	if headBlock == nil {
		log.Error("Failed to load head block")
		return errors.New("no head block")
	}
	triedb := utils.MakeTrieDatabase(ctx, chaindb, false, true, false)
	defer triedb.Close()

	snapConfig := snapshot.Config{
		CacheSize:  256,
		Recovery:   false,
		NoBuild:    true,
		AsyncBuild: false,
	}
	snaptree, err := snapshot.New(snapConfig, chaindb, triedb, headBlock.Root())
	if err != nil {
		log.Error("Failed to open snapshot tree", "err", err)
		return err
	}
	if ctx.NArg() > 1 {
		log.Error("Too many arguments given")
		return errors.New("too many arguments")
	}
	var root = headBlock.Root()
	if ctx.NArg() == 1 {
		root, err = parseRoot(ctx.Args().First())
		if err != nil {
			log.Error("Failed to resolve state root", "err", err)
			return err
		}
	}
	if err := snaptree.Verify(root); err != nil {
		log.Error("Failed to verify state", "root", root, "err", err)
		return err
	}
	log.Info("Verified the state", "root", root)
	return snapshot.CheckDanglingStorage(chaindb)
}

// checkDanglingStorage iterates the snap storage data, and verifies that all
// storage also has corresponding account data.
func checkDanglingStorage(ctx *cli.Context) error {
	stack, _ := makeConfigNode(ctx)
	defer stack.Close()

	db := utils.MakeChainDatabase(ctx, stack, true)
	defer db.Close()
	return snapshot.CheckDanglingStorage(db)
}

// traverseState is a helper function used for pruning verification.
// Basically it just iterates the trie, ensure all nodes and associated
// contract codes are present.
func traverseState(ctx *cli.Context) error {
	stack, _ := makeConfigNode(ctx)
	defer stack.Close()

	chaindb := utils.MakeChainDatabase(ctx, stack, true)
	defer chaindb.Close()

	triedb := utils.MakeTrieDatabase(ctx, chaindb, false, true, false)
	defer triedb.Close()

	headBlock := rawdb.ReadHeadBlock(chaindb)
	if headBlock == nil {
		log.Error("Failed to load head block")
		return errors.New("no head block")
	}
	if ctx.NArg() > 1 {
		log.Error("Too many arguments given")
		return errors.New("too many arguments")
	}
	var (
		root common.Hash
		err  error
	)
	if ctx.NArg() == 1 {
		root, err = parseRoot(ctx.Args().First())
		if err != nil {
			log.Error("Failed to resolve state root", "err", err)
			return err
		}
		log.Info("Start traversing the state", "root", root)
	} else {
		root = headBlock.Root()
		log.Info("Start traversing the state", "root", root, "number", headBlock.NumberU64())
	}
	t, err := trie.NewStateTrie(trie.StateTrieID(root), triedb)
	if err != nil {
		log.Error("Failed to open trie", "root", root, "err", err)
		return err
	}
	var (
		accounts   int
		slots      int
		codes      int
		lastReport time.Time
		start      = time.Now()
	)
	acctIt, err := t.NodeIterator(nil)
	if err != nil {
		log.Error("Failed to open iterator", "root", root, "err", err)
		return err
	}
	accIter := trie.NewIterator(acctIt)
	for accIter.Next() {
		accounts += 1
		var acc types.StateAccount
		if err := rlp.DecodeBytes(accIter.Value, &acc); err != nil {
			log.Error("Invalid account encountered during traversal", "err", err)
			return err
		}
		if acc.Root != types.EmptyRootHash {
			id := trie.StorageTrieID(root, common.BytesToHash(accIter.Key), acc.Root)
			storageTrie, err := trie.NewStateTrie(id, triedb)
			if err != nil {
				log.Error("Failed to open storage trie", "root", acc.Root, "err", err)
				return err
			}
			storageIt, err := storageTrie.NodeIterator(nil)
			if err != nil {
				log.Error("Failed to open storage iterator", "root", acc.Root, "err", err)
				return err
			}
			storageIter := trie.NewIterator(storageIt)
			for storageIter.Next() {
				slots += 1

				if time.Since(lastReport) > time.Second*8 {
					log.Info("Traversing state", "accounts", accounts, "slots", slots, "codes", codes, "elapsed", common.PrettyDuration(time.Since(start)))
					lastReport = time.Now()
				}
			}
			if storageIter.Err != nil {
				log.Error("Failed to traverse storage trie", "root", acc.Root, "err", storageIter.Err)
				return storageIter.Err
			}
		}
		if !bytes.Equal(acc.CodeHash, types.EmptyCodeHash.Bytes()) {
			if !rawdb.HasCode(chaindb, common.BytesToHash(acc.CodeHash)) {
				log.Error("Code is missing", "hash", common.BytesToHash(acc.CodeHash))
				return errors.New("missing code")
			}
			codes += 1
		}
		if time.Since(lastReport) > time.Second*8 {
			log.Info("Traversing state", "accounts", accounts, "slots", slots, "codes", codes, "elapsed", common.PrettyDuration(time.Since(start)))
			lastReport = time.Now()
		}
	}
	if accIter.Err != nil {
		log.Error("Failed to traverse state trie", "root", root, "err", accIter.Err)
		return accIter.Err
	}
	log.Info("State is complete", "accounts", accounts, "slots", slots, "codes", codes, "elapsed", common.PrettyDuration(time.Since(start)))
	return nil
}

// traverseRawState is a helper function used for pruning verification.
// Basically it just iterates the trie, ensure all nodes and associated
// contract codes are present. It's basically identical to traverseState
// but it will check each trie node.
func traverseRawState(ctx *cli.Context) error {
	stack, _ := makeConfigNode(ctx)
	defer stack.Close()

	chaindb := utils.MakeChainDatabase(ctx, stack, true)
	defer chaindb.Close()

	triedb := utils.MakeTrieDatabase(ctx, chaindb, false, true, false)
	defer triedb.Close()

	headBlock := rawdb.ReadHeadBlock(chaindb)
	if headBlock == nil {
		log.Error("Failed to load head block")
		return errors.New("no head block")
	}
	if ctx.NArg() > 1 {
		log.Error("Too many arguments given")
		return errors.New("too many arguments")
	}
	var (
		root common.Hash
		err  error
	)
	if ctx.NArg() == 1 {
		root, err = parseRoot(ctx.Args().First())
		if err != nil {
			log.Error("Failed to resolve state root", "err", err)
			return err
		}
		log.Info("Start traversing the state", "root", root)
	} else {
		root = headBlock.Root()
		log.Info("Start traversing the state", "root", root, "number", headBlock.NumberU64())
	}
	t, err := trie.NewStateTrie(trie.StateTrieID(root), triedb)
	if err != nil {
		log.Error("Failed to open trie", "root", root, "err", err)
		return err
	}
	var (
		nodes      int
		accounts   int
		slots      int
		codes      int
		lastReport time.Time
		start      = time.Now()
		hasher     = crypto.NewKeccakState()
		got        = make([]byte, 32)
	)
	accIter, err := t.NodeIterator(nil)
	if err != nil {
		log.Error("Failed to open iterator", "root", root, "err", err)
		return err
	}
	reader, err := triedb.Reader(root)
	if err != nil {
		log.Error("State is non-existent", "root", root)
		return nil
	}
	for accIter.Next(true) {
		nodes += 1
		node := accIter.Hash()

		// Check the present for non-empty hash node(embedded node doesn't
		// have their own hash).
		if node != (common.Hash{}) {
			blob, _ := reader.Node(common.Hash{}, accIter.Path(), node)
			if len(blob) == 0 {
				log.Error("Missing trie node(account)", "hash", node)
				return errors.New("missing account")
			}
			hasher.Reset()
			hasher.Write(blob)
			hasher.Read(got)
			if !bytes.Equal(got, node.Bytes()) {
				log.Error("Invalid trie node(account)", "hash", node.Hex(), "value", blob)
				return errors.New("invalid account node")
			}
		}
		// If it's a leaf node, yes we are touching an account,
		// dig into the storage trie further.
		if accIter.Leaf() {
			accounts += 1
			var acc types.StateAccount
			if err := rlp.DecodeBytes(accIter.LeafBlob(), &acc); err != nil {
				log.Error("Invalid account encountered during traversal", "err", err)
				return errors.New("invalid account")
			}
			if acc.Root != types.EmptyRootHash {
				id := trie.StorageTrieID(root, common.BytesToHash(accIter.LeafKey()), acc.Root)
				storageTrie, err := trie.NewStateTrie(id, triedb)
				if err != nil {
					log.Error("Failed to open storage trie", "root", acc.Root, "err", err)
					return errors.New("missing storage trie")
				}
				storageIter, err := storageTrie.NodeIterator(nil)
				if err != nil {
					log.Error("Failed to open storage iterator", "root", acc.Root, "err", err)
					return err
				}
				for storageIter.Next(true) {
					nodes += 1
					node := storageIter.Hash()

					// Check the presence for non-empty hash node(embedded node doesn't
					// have their own hash).
					if node != (common.Hash{}) {
						blob, _ := reader.Node(common.BytesToHash(accIter.LeafKey()), storageIter.Path(), node)
						if len(blob) == 0 {
							log.Error("Missing trie node(storage)", "hash", node)
							return errors.New("missing storage")
						}
						hasher.Reset()
						hasher.Write(blob)
						hasher.Read(got)
						if !bytes.Equal(got, node.Bytes()) {
							log.Error("Invalid trie node(storage)", "hash", node.Hex(), "value", blob)
							return errors.New("invalid storage node")
						}
					}
					// Bump the counter if it's leaf node.
					if storageIter.Leaf() {
						slots += 1
					}
					if time.Since(lastReport) > time.Second*8 {
						log.Info("Traversing state", "nodes", nodes, "accounts", accounts, "slots", slots, "codes", codes, "elapsed", common.PrettyDuration(time.Since(start)))
						lastReport = time.Now()
					}
				}
				if storageIter.Error() != nil {
					log.Error("Failed to traverse storage trie", "root", acc.Root, "err", storageIter.Error())
					return storageIter.Error()
				}
			}
			if !bytes.Equal(acc.CodeHash, types.EmptyCodeHash.Bytes()) {
				if !rawdb.HasCode(chaindb, common.BytesToHash(acc.CodeHash)) {
					log.Error("Code is missing", "account", common.BytesToHash(accIter.LeafKey()))
					return errors.New("missing code")
				}
				codes += 1
			}
			if time.Since(lastReport) > time.Second*8 {
				log.Info("Traversing state", "nodes", nodes, "accounts", accounts, "slots", slots, "codes", codes, "elapsed", common.PrettyDuration(time.Since(start)))
				lastReport = time.Now()
			}
		}
	}
	if accIter.Error() != nil {
		log.Error("Failed to traverse state trie", "root", root, "err", accIter.Error())
		return accIter.Error()
	}
	log.Info("State is complete", "nodes", nodes, "accounts", accounts, "slots", slots, "codes", codes, "elapsed", common.PrettyDuration(time.Since(start)))
	return nil
}

func parseRoot(input string) (common.Hash, error) {
	var h common.Hash
	if err := h.UnmarshalText([]byte(input)); err != nil {
		return h, err
	}
	return h, nil
}

func dumpState(ctx *cli.Context) error {
	stack, _ := makeConfigNode(ctx)
	defer stack.Close()

	conf, db, root, err := parseDumpConfig(ctx, stack)
	if err != nil {
		return err
	}
	triedb := utils.MakeTrieDatabase(ctx, db, false, true, false)
	defer triedb.Close()

	snapConfig := snapshot.Config{
		CacheSize:  256,
		Recovery:   false,
		NoBuild:    true,
		AsyncBuild: false,
	}
	snaptree, err := snapshot.New(snapConfig, db, triedb, root)
	if err != nil {
		return err
	}
	accIt, err := snaptree.AccountIterator(root, common.BytesToHash(conf.Start))
	if err != nil {
		return err
	}
	defer accIt.Release()

	log.Info("Snapshot dumping started", "root", root)
	var (
		start    = time.Now()
		logged   = time.Now()
		accounts uint64
	)
	enc := json.NewEncoder(os.Stdout)
	enc.Encode(struct {
		Root common.Hash `json:"root"`
	}{root})
	for accIt.Next() {
		account, err := types.FullAccount(accIt.Account())
		if err != nil {
			return err
		}
		da := &state.DumpAccount{
			Balance:     account.Balance.String(),
			Nonce:       account.Nonce,
			Root:        account.Root.Bytes(),
			CodeHash:    account.CodeHash,
			AddressHash: accIt.Hash().Bytes(),
		}
		if !conf.SkipCode && !bytes.Equal(account.CodeHash, types.EmptyCodeHash.Bytes()) {
			da.Code = rawdb.ReadCode(db, common.BytesToHash(account.CodeHash))
		}
		if !conf.SkipStorage {
			da.Storage = make(map[common.Hash]string)

			stIt, err := snaptree.StorageIterator(root, accIt.Hash(), common.Hash{})
			if err != nil {
				return err
			}
			for stIt.Next() {
				da.Storage[stIt.Hash()] = common.Bytes2Hex(stIt.Slot())
			}
		}
		enc.Encode(da)
		accounts++
		if time.Since(logged) > 8*time.Second {
			log.Info("Snapshot dumping in progress", "at", accIt.Hash(), "accounts", accounts,
				"elapsed", common.PrettyDuration(time.Since(start)))
			logged = time.Now()
		}
		if conf.Max > 0 && accounts >= conf.Max {
			break
		}
	}
	log.Info("Snapshot dumping complete", "accounts", accounts,
		"elapsed", common.PrettyDuration(time.Since(start)))
	return nil
}

// snapshotExportPreimages dumps the preimage data to a flat file.
func snapshotExportPreimages(ctx *cli.Context) error {
	if ctx.NArg() < 1 {
		utils.Fatalf("This command requires an argument.")
	}
	stack, _ := makeConfigNode(ctx)
	defer stack.Close()

	chaindb := utils.MakeChainDatabase(ctx, stack, true)
	defer chaindb.Close()

	triedb := utils.MakeTrieDatabase(ctx, chaindb, false, true, false)
	defer triedb.Close()

	var root common.Hash
	if ctx.NArg() > 1 {
		rootBytes := common.FromHex(ctx.Args().Get(1))
		if len(rootBytes) != common.HashLength {
			return fmt.Errorf("invalid hash: %s", ctx.Args().Get(1))
		}
		root = common.BytesToHash(rootBytes)
	} else {
		headBlock := rawdb.ReadHeadBlock(chaindb)
		if headBlock == nil {
			log.Error("Failed to load head block")
			return errors.New("no head block")
		}
		root = headBlock.Root()
	}
	snapConfig := snapshot.Config{
		CacheSize:  256,
		Recovery:   false,
		NoBuild:    true,
		AsyncBuild: false,
	}
	snaptree, err := snapshot.New(snapConfig, chaindb, triedb, root)
	if err != nil {
		return err
	}
	return utils.ExportSnapshotPreimages(chaindb, snaptree, ctx.Args().First(), root)
}

// checkAccount iterates the snap data layers, and looks up the given account
// across all layers.
func checkAccount(ctx *cli.Context) error {
	if ctx.NArg() != 1 {
		return errors.New("need <address|hash> arg")
	}
	var (
		hash common.Hash
		addr common.Address
	)
	switch arg := ctx.Args().First(); len(arg) {
	case 40, 42:
		addr = common.HexToAddress(arg)
		hash = crypto.Keccak256Hash(addr.Bytes())
	case 64, 66:
		hash = common.HexToHash(arg)
	default:
		return errors.New("malformed address or hash")
	}
	stack, _ := makeConfigNode(ctx)
	defer stack.Close()
	chaindb := utils.MakeChainDatabase(ctx, stack, true)
	defer chaindb.Close()
	start := time.Now()
	log.Info("Checking difflayer journal", "address", addr, "hash", hash)
	if err := snapshot.CheckJournalAccount(chaindb, hash); err != nil {
		return err
	}
	log.Info("Checked the snapshot journalled storage", "time", common.PrettyDuration(time.Since(start)))
	return nil
}

func pruneAllState(ctx *cli.Context) error {
	stack, _ := makeConfigNode(ctx)
	defer stack.Close()

	genesisPath := ctx.Args().First()
	if len(genesisPath) == 0 {
		utils.Fatalf("Must supply path to genesis JSON file")
	}
	file, err := os.Open(genesisPath)
	if err != nil {
		utils.Fatalf("Failed to read genesis file: %v", err)
	}
	defer file.Close()

	g := new(core.Genesis)
	if err := json.NewDecoder(file).Decode(g); err != nil {
		cfg := gethConfig{
			Eth:     ethconfig.Defaults,
			Node:    defaultNodeConfig(),
			Metrics: metrics.DefaultConfig,
		}

		// Load config file.
		if err := loadConfig(genesisPath, &cfg); err != nil {
			utils.Fatalf("%v", err)
		}
		g = cfg.Eth.Genesis
	}

	chaindb := utils.MakeChainDatabase(ctx, stack, false)
	defer chaindb.Close()
	pruner, err := pruner.NewAllPruner(chaindb)
	if err != nil {
		log.Error("Failed to open snapshot tree", "err", err)
		return err
	}
	if err = pruner.PruneAll(g); err != nil {
		log.Error("Failed to prune state", "err", err)
		return err
	}
	return nil
}<|MERGE_RESOLUTION|>--- conflicted
+++ resolved
@@ -155,7 +155,6 @@
 `,
 			},
 			{
-<<<<<<< HEAD
 				Action:    snapshotExportPreimages,
 				Name:      "export-preimages",
 				Usage:     "Export the preimage in snapshot enumeration order",
@@ -164,7 +163,9 @@
 				Description: `
 The export-preimages command exports hash preimages to a flat file, in exactly
 the expected order for the overlay tree migration.
-=======
+`,
+			},
+			{
 				Name: "insecure-prune-all",
 				Usage: "Prune all trie state data except genesis block, it will break storage for fullnode, only suitable for fast node " +
 					"who do not need trie storage at all",
@@ -185,7 +186,6 @@
 If you specify another directory for the trie clean cache via "--cache.trie.journal"
 during the use of Geth, please also specify it here for correct deletion. Otherwise
 the trie clean cache with default directory will be deleted.
->>>>>>> 882e17ae
 `,
 			},
 		},
